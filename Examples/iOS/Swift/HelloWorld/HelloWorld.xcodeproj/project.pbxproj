--- conflicted
+++ resolved
@@ -1530,11 +1530,7 @@
 				LD_RUNPATH_SEARCH_PATHS = "$(inherited) @executable_path/Frameworks";
 				LIBRARY_SEARCH_PATHS = (
 					"$(inherited)",
-<<<<<<< HEAD
 					"$(SRCROOT)/../../../../AudioKit/Platforms/iOS/libs",
-=======
-					"$(SRCROOT)/../../../../AudioKit/Libraries/iOS/csound-iOS/libs",
->>>>>>> cd128806
 				);
 				PRODUCT_NAME = "$(TARGET_NAME)";
 			};
@@ -1549,11 +1545,8 @@
 				LD_RUNPATH_SEARCH_PATHS = "$(inherited) @executable_path/Frameworks";
 				LIBRARY_SEARCH_PATHS = (
 					"$(inherited)",
-<<<<<<< HEAD
 					"$(SRCROOT)/../../../../AudioKit/Platforms/iOS/libs",
-=======
 					"$(SRCROOT)/../../../../AudioKit/Libraries/iOS/csound-iOS/libs",
->>>>>>> cd128806
 				);
 				PRODUCT_NAME = "$(TARGET_NAME)";
 			};
