//
//  PresetPlayground.m
//  AudioKit
//
//  Created by Aurelius Prochazka on 3/15/15.
//  Copyright (c) 2015 Aurelius Prochazka. All rights reserved.
//

// The playground is here for development of custom presets

#import "Playground.h"

@implementation Playground

- (void)run
{
    [super run];

    //Set up the source file we want to use for testing
    NSString *filename = [AKManager pathToSoundFile:@"PianoBassDrumLoop" ofType:@"wav"];
    AKFileInput *defaultInstrumentSourceStereoAudio = [[AKFileInput alloc] initWithFilename:filename];
    defaultInstrumentSourceStereoAudio.loop = YES;
    AKFileInput *testInstrumentSourceStereoAudio = [[AKFileInput alloc] initWithFilename:filename];
    testInstrumentSourceStereoAudio.loop = YES;
    AKFileInput *presetInstrumentSourceStereoAudio = [[AKFileInput alloc] initWithFilename:filename];
    presetInstrumentSourceStereoAudio.loop = YES;

    AKMix *defaultInstrumentSourceAudio = [[AKMix alloc] initMonoAudioFromStereoInput:defaultInstrumentSourceStereoAudio];
    AKMix *testInstrumentSourceAudio = [[AKMix alloc] initMonoAudioFromStereoInput:testInstrumentSourceStereoAudio];
    AKMix *mono = [[AKMix alloc] initMonoAudioFromStereoInput:presetInstrumentSourceStereoAudio];

    AKInstrument *defaultInstrument = [AKInstrument instrumentWithNumber:1];
    AKInstrument *testInstrument    = [AKInstrument instrumentWithNumber:2];
    AKInstrument *presetInstrument  = [AKInstrument instrumentWithNumber:3];

    // Here we just instantiate the current sensible default
    AKBandPassButterworthFilter *defaultOperation = [[AKBandPassButterworthFilter alloc] initWithInput:defaultInstrumentSourceAudio];
    [defaultInstrument setAudioOutput:defaultOperation];

    // Here we instead create a new instrument based on default but with new parameters
    //  GENERATOR TEMPLATE
    //    AKTambourine *testOperation = [AKTambourine tambourine];
    //    testOperation.dampingFactor = akp(0.6);
    //    [testInstrument setAudioOutput:testOperation];

    //  MODIFIER TEMPLATE
    AKBandPassButterworthFilter *testOperation = [[AKBandPassButterworthFilter alloc] initWithInput:testInstrumentSourceAudio];
    [testInstrument setAudioOutput:testOperation];

    // Once you create the preset, you can use it here to make sure it sounds the same as the presetInstrument
    //    AKBambooSticks *presetOperation = [AKBambooSticks presetDefaultSticks];
    //    AKBambooSticks *presetOperation = [AKBambooSticks presetFewSticks];
    //    AKBambooSticks *presetOperation = [AKBambooSticks presetManySticks];
    //    AKCabasa *presetOperation = [AKCabasa presetDefaultCabasa];
    //    AKCabasa *presetOperation = [AKCabasa presetLooseCabasa];
    //    AKCabasa *presetOperation = [AKCabasa presetMutedCabasa];
    //    AKCrunch *presetOperation = [AKCrunch presetDefaultCrunch];
    //    AKCrunch *presetOperation = [AKCrunch presetThudCrunch];
    //    AKCrunch *presetOperation = [AKCrunch presetDistantCrunch];
    //    AKGuiro *presetOperation = [AKGuiro presetDefaultGuiro];
    //    AKGuiro *presetOperation = [AKGuiro presetSmallGuiro];
    //    AKSandPaper *presetOperation = [AKSandPaper presetDefaultSandPaper];
    //    AKSandPaper *presetOperation = [AKSandPaper presetMuffledSandPaper];
    //    AKSekere *presetOperation = [AKSekere presetDefaultSekere];
    //    AKSekere *presetOperation = [AKSekere presetManyBeadsSekere];
    //    AKSleighbells *presetOperation = [AKSleighbells presetDefaultSleighbells];
    //    AKSleighbells *presetOperation = [AKSleighbells presetOpenBells];
    //    AKSleighbells *presetOperation = [AKSleighbells presetSoftBells];
    //    AKStick *presetOperation = [AKStick presetDefaultStick];
    //    AKStick *presetOperation = [AKStick presetThickStick];
    //    AKStick *presetOperation = [AKStick presetBundleOfSticks];
    //    AKTambourine *presetOperation = [AKTambourine presetDefaultTambourine];
    //    AKTambourine *presetOperation = [AKTambourine presetOpenTambourine];
    //    AKTambourine *presetOperation = [AKTambourine presetClosedTambourine];

    ///// May 17th
    //    AKMandolin *presetOperation = [AKMandolin presetDetunedMandolin];
    //    AKMandolin *presetOperation = [AKMandolin presetSmallMandolin];
    //    AKFMOscillator *presetOperation = [AKFMOscillator presetStunRay];
    //    AKFMOscillator *presetOperation = [AKFMOscillator presetWobble];
    //    AKFMOscillator *presetOperation = [AKFMOscillator presetFogHorn];
    //    AKFMOscillator *presetOperation = [AKFMOscillator presetSpaceWobble];
    //    AKFMOscillator *presetOperation = [AKFMOscillator presetBuzzer];
    //    AKVCOscillator *presetOperation = [AKVCOscillator presetSquareOscillator];
    //    AKVCOscillator *presetOperation = [AKVCOscillator presetTriangleOscillator];
    //    AKVCOscillator *presetOperation = [AKVCOscillator presetSawtoothOscillator];
    //    AKVCOscillator *presetOperation = [AKVCOscillator presetSquareWithPWMOscillator];
    //    AKVCOscillator *presetOperation = [AKVCOscillator presetUnnormalizedPulseOscillator];
    //    AKVCOscillator *presetOperation = [AKVCOscillator presetIntegratedSawtoothOscillator];


    ///// May 20th
    //     AKMarimba *presetOperation = [AKMarimba presetDryMutedMarimba];
    //     AKMarimba *presetOperation = [AKMarimba presetGentleMarimba];
    //     AKMarimba *presetOperation = [AKMarimba presetLooseMarimba];
    //     AKPluckedString *presetOperation = [AKPluckedString presetDecayingPluckedString];
    //     AKPluckedString *presetOperation = [AKPluckedString presetRoundedPluckedString];
    //     AKPluckedString *presetOperation = [AKPluckedString presetSnappyPluckedString];

    ///// May 21st
    //     AKStruckMetalBar *presetOperation = [AKStruckMetalBar presetThickDullMetalBar];
    //     AKStruckMetalBar *presetOperation = [AKStruckMetalBar presetIntenseDecayingMetalBar];
    //     AKStruckMetalBar *presetOperation = [AKStruckMetalBar presetSmallHollowMetalBar];
    //     AKStruckMetalBar *presetOperation = [AKStruckMetalBar presetSmallTinklingMetalBar];

    //     AKVibes *presetOperation = [AKVibes presetTinyVibes];
    //     AKVibes *presetOperation = [AKVibes presetGentleVibes];

    //     AKBowedString *presetOperation = [AKBowedString presetWhistlingBowedString];
    //     AKBowedString *presetOperation = [AKBowedString presetTrainWhislteBowedString];
    //     AKBowedString *presetOperation = [AKBowedString presetCelloBowedString];
    //     AKBowedString *presetOperation = [AKBowedString presetFeedbackBowedString];
    //     AKBowedString *presetOperation = [AKBowedString presetFogHornBowedString];

    ///// May 22nd
    //    AKFlute *presetOperation = [AKFlute presetMicFeedbackFlute];
    //    AKFlute *presetOperation = [AKFlute presetShipsHornFlute];
    //    AKFlute *presetOperation = [AKFlute presetSciFiNoiseFlute];
    //    AKFlute *presetOperation = [AKFlute presetScreamingFlute];


    ///// May 24th
    //    AKReverb *presetOperation = [AKReverb presetSmallHallReverbWithInput:mono];
    //    AKReverb *presetOperation = [AKReverb presetLargeHallReverbWithInput:mono];
    //    AKReverb *presetOperation = [AKReverb presetMuffledCanReverbWithInput:mono];
    //
    //    AKFlatFrequencyResponseReverb *presetOperation = [AKFlatFrequencyResponseReverb presetMetallicReverbWithInput:mono];
    //    AKFlatFrequencyResponseReverb *presetOperation = [AKFlatFrequencyResponseReverb presetStutteringReverbWithInput:mono];
    //
    //    AKDelay *presetOperation = [AKDelay presetChoppedDelayWithInput:mono];
    //    AKDelay *presetOperation = [AKDelay presetShortAttackDelayWithInput:mono];
    //    AKDelay *presetOperation = [AKDelay presetRhythmicDelayWithInput:mono];
    //
    //    AKCombFilter *presetOperation = [AKCombFilter presetShufflingFilterWithInput:mono];
    //    AKCombFilter *presetOperation = [AKCombFilter presetSpringyFilterWithInput:mono];
    //
    //
    //    AKMoogLadder *presetOperation = [AKMoogLadder presetBassHeavyFilterWithInput:mono];
    //    AKMoogLadder *presetOperation = [AKMoogLadder presetUnderwaterFilterWithInput:mono];

    ///// May 25th
<<<<<<< HEAD
    
    // AKMoogVCF *presetOperation = [[AKMoogVCF alloc] initWithPresetHighTrebleFilterWithInput:mono3];
    // AKMoogVCF *presetOperation = [[AKMoogVCF alloc] initWithPresetFoggyBottomFilterWithInput:mono3];
    
    // AKStringResonator *presetOperation = [[AKStringResonator alloc] initWithPresetMachineResonatorWithInput:mono3];
    
    // AKLowPassFilter *presetOperation = [[AKLowPassFilter alloc] initWithPresetMuffledFilterWithInput:mono3];
    
    // AKHighPassFilter *presetOperation = [[AKHighPassFilter alloc] initWithPresetHighCutoffFilterWithInput:mono3];
    
    // AKDecimator *presetOperation = [[AKDecimator alloc] initWithPresetCrunchyDecimatorWithInput:mono3];
    // AKDecimator *presetOperation = [[AKDecimator alloc] initWithPresetVideogameDecimatorWithInput:mono3];
    // AKDecimator *presetOperation = [[AKDecimator alloc] initWithPresetRobotDecimatorWithInput:mono3];
    
    // AKBandPassButterworthFilter *defaultOperation = [[AKBandPassButterworthFilter alloc] initWithPresetBassHeavyFilterWithInput:mono1];
    // AKBandPassButterworthFilter *presetOperation = [[AKBandPassButterworthFilter alloc] initWithPresetTrebleHeavyFilterWithInput:mono3];
    
    // AKBandRejectButterworthFilter *presetOperation = [[AKBandRejectButterworthFilter alloc] initWithPresetBassRejectFilterWithInput:mono3];
    // AKBandRejectButterworthFilter *presetOperation = [[AKBandRejectButterworthFilter alloc] initWithPresetTrebleRejectFilterWithInput:mono3];
    
    // AKVibes *presetOperation = [[AKVibes alloc] initWithPresetRingingVibes];
    
    // AKHighPassButterworthFilter *presetOperation = [[AKHighPassButterworthFilter alloc] initWithPresetExtremeFilterWithInput:mono3];
    // AKHighPassButterworthFilter *presetOperation = [[AKHighPassButterworthFilter alloc] initWithModerateFilterWithInput:mono3];
    
    // AKLowPassButterworthFilter *presetOperation = [[AKLowPassButterworthFilter alloc] initWithPresetBassHeavyFilterWithInput:mono3];
     // AKLowPassButterworthFilter *presetOperation = [[AKLowPassButterworthFilter alloc] initWithPresetMildBassFilterWithInput:mono3];
    


    ///// May 26th

    // AKEqualizerFilter *presetOperation = [[AKEqualizerFilter alloc] initWithPresetNarrowHighHzNotchFilterWithInput:mono3];
    // AKEqualizerFilter *presetOperation = [[AKEqualizerFilter alloc] initWithPresetNarrowLowHzNotchFilterWithInput:mono3];
    // AKEqualizerFilter *presetOperation = [[AKEqualizerFilter alloc] initWithPresetWideHighHzNotchFilterWithInput:mono3];
    // AKEqualizerFilter *presetOperation = [[AKEqualizerFilter alloc] initWithPresetWideLowHzNotchFilterWithInput:mono3];

=======
    //    AKMoogVCF *presetOperation = [AKMoogVCF presetHighTrebleFilterWithInput:mono];
    //    AKMoogVCF *presetOperation = [AKMoogVCF presetFoggyBottomFilterWithInput:mono];
    //
    //    AKStringResonator *presetOperation = [AKStringResonator presetMachineResonatorWithInput:mono];
    //
    //    AKLowPassFilter *presetOperation = [AKLowPassFilter presetMuffledFilterWithInput:mono];
    //
    //    AKHighPassFilter *presetOperation = [AKHighPassFilter presetHighCutoffFilterWithInput:mono];
    //
    //    AKDecimator *presetOperation = [AKDecimator presetCrunchyDecimatorWithInput:mono];
    //    AKDecimator *presetOperation = [AKDecimator presetVideogameDecimatorWithInput:mono];
    //    AKDecimator *presetOperation = [AKDecimator presetRobotDecimatorWithInput:mono];
    //
    //    AKBandPassButterworthFilter *defaultOperation = [AKBandPassButterworthFilter presetBassHeavyFilterWithInput:defaultInstrumentSourceAudio];
    //    AKBandPassButterworthFilter *presetOperation = [AKBandPassButterworthFilter presetTrebleHeavyFilterWithInput:mono];
    //
    //    AKBandRejectButterworthFilter *presetOperation = [AKBandRejectButterworthFilter presetBassRejectFilterWithInput:mono];
    //    AKBandRejectButterworthFilter *presetOperation = [AKBandRejectButterworthFilter presetTrebleRejectFilterWithInput:mono];
    //
    //    AKVibes *presetOperation = [AKVibes presetRingingVibes];
    //
    //    AKHighPassButterworthFilter *presetOperation = [AKHighPassButterworthFilter presetExtremeFilterWithInput:mono];
    //    AKHighPassButterworthFilter *presetOperation = [AKHighPassButterworthFilter presetModerateFilterWithInput:mono];
    //
    //    AKLowPassButterworthFilter *presetOperation = [[KLowPassButterworthFilter presetBassHeavyFilterWithInput:mono];
    AKLowPassButterworthFilter *presetOperation = [AKLowPassButterworthFilter presetMildBassFilterWithInput:mono];
>>>>>>> 0cec1564

    [presetInstrument setAudioOutput:presetOperation];


    [AKOrchestra addInstrument:defaultInstrument];
    [AKOrchestra addInstrument:testInstrument];
    [AKOrchestra addInstrument:presetInstrument];

    AKNote *note = [[AKNote alloc] init];
    note.duration.value = 4.0;
    AKPhrase *phrase = [[AKPhrase alloc] init];
    [phrase addNote:note];

    // As you are changing the testInstrument, you probably want to hear it
    // This will play the phrase once for each save
    [presetInstrument playPhrase:phrase];

    [self addButtonWithTitle:@"Play Default" block:^{
        [defaultInstrument playPhrase:phrase];
    }];
    [self addButtonWithTitle:@"Play Test" block:^{
        [testInstrument playPhrase:phrase];
    }];
    [self addButtonWithTitle:@"Play Preset" block:^{
        [presetInstrument playPhrase:phrase];
    }];

    [self addAudioOutputPlot];
    [self addAudioOutputFFTPlot];

}

@end<|MERGE_RESOLUTION|>--- conflicted
+++ resolved
@@ -139,8 +139,6 @@
     //    AKMoogLadder *presetOperation = [AKMoogLadder presetUnderwaterFilterWithInput:mono];
 
     ///// May 25th
-<<<<<<< HEAD
-    
     // AKMoogVCF *presetOperation = [[AKMoogVCF alloc] initWithPresetHighTrebleFilterWithInput:mono3];
     // AKMoogVCF *presetOperation = [[AKMoogVCF alloc] initWithPresetFoggyBottomFilterWithInput:mono3];
     
@@ -168,7 +166,6 @@
     // AKLowPassButterworthFilter *presetOperation = [[AKLowPassButterworthFilter alloc] initWithPresetBassHeavyFilterWithInput:mono3];
      // AKLowPassButterworthFilter *presetOperation = [[AKLowPassButterworthFilter alloc] initWithPresetMildBassFilterWithInput:mono3];
     
-
 
     ///// May 26th
 
@@ -176,35 +173,6 @@
     // AKEqualizerFilter *presetOperation = [[AKEqualizerFilter alloc] initWithPresetNarrowLowHzNotchFilterWithInput:mono3];
     // AKEqualizerFilter *presetOperation = [[AKEqualizerFilter alloc] initWithPresetWideHighHzNotchFilterWithInput:mono3];
     // AKEqualizerFilter *presetOperation = [[AKEqualizerFilter alloc] initWithPresetWideLowHzNotchFilterWithInput:mono3];
-
-=======
-    //    AKMoogVCF *presetOperation = [AKMoogVCF presetHighTrebleFilterWithInput:mono];
-    //    AKMoogVCF *presetOperation = [AKMoogVCF presetFoggyBottomFilterWithInput:mono];
-    //
-    //    AKStringResonator *presetOperation = [AKStringResonator presetMachineResonatorWithInput:mono];
-    //
-    //    AKLowPassFilter *presetOperation = [AKLowPassFilter presetMuffledFilterWithInput:mono];
-    //
-    //    AKHighPassFilter *presetOperation = [AKHighPassFilter presetHighCutoffFilterWithInput:mono];
-    //
-    //    AKDecimator *presetOperation = [AKDecimator presetCrunchyDecimatorWithInput:mono];
-    //    AKDecimator *presetOperation = [AKDecimator presetVideogameDecimatorWithInput:mono];
-    //    AKDecimator *presetOperation = [AKDecimator presetRobotDecimatorWithInput:mono];
-    //
-    //    AKBandPassButterworthFilter *defaultOperation = [AKBandPassButterworthFilter presetBassHeavyFilterWithInput:defaultInstrumentSourceAudio];
-    //    AKBandPassButterworthFilter *presetOperation = [AKBandPassButterworthFilter presetTrebleHeavyFilterWithInput:mono];
-    //
-    //    AKBandRejectButterworthFilter *presetOperation = [AKBandRejectButterworthFilter presetBassRejectFilterWithInput:mono];
-    //    AKBandRejectButterworthFilter *presetOperation = [AKBandRejectButterworthFilter presetTrebleRejectFilterWithInput:mono];
-    //
-    //    AKVibes *presetOperation = [AKVibes presetRingingVibes];
-    //
-    //    AKHighPassButterworthFilter *presetOperation = [AKHighPassButterworthFilter presetExtremeFilterWithInput:mono];
-    //    AKHighPassButterworthFilter *presetOperation = [AKHighPassButterworthFilter presetModerateFilterWithInput:mono];
-    //
-    //    AKLowPassButterworthFilter *presetOperation = [[KLowPassButterworthFilter presetBassHeavyFilterWithInput:mono];
-    AKLowPassButterworthFilter *presetOperation = [AKLowPassButterworthFilter presetMildBassFilterWithInput:mono];
->>>>>>> 0cec1564
 
     [presetInstrument setAudioOutput:presetOperation];
 
