--- conflicted
+++ resolved
@@ -51,12 +51,10 @@
     [[CSDManager sharedCSDManager] playNote:noteEventString OnInstrument:self];
 }
 
-<<<<<<< HEAD
 +(void) resetID {
     currentID = 1;
 }
 
-=======
 -(void)addContinuous:(CSDContinuous *)continuous 
 {
     [csdRepresentation appendString:[continuous convertToCsd]];
@@ -64,6 +62,5 @@
     //[[CSDManager sharedCSDManager] addContinuous:continuous];
     [continuousParamList addObject:continuous];
 }
->>>>>>> 171b45fb
 
 @end