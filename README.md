--- conflicted
+++ resolved
@@ -100,22 +100,11 @@
 
 AudioKit was created by the following team whose contributions are fully chronicled in Github, and summarized below in alphabetical order by first name:
 
-<<<<<<< HEAD
 * **[Aurelius Prochazka](https://github.com/aure)**: Primary programmer of AudioKit. Lives for this stuff.  Your life line if you need help.
 * **[Jeff Cooper](https://github.com/eljeff)**: Rearchitected all things MIDI, sampler, and sequencer related in AudioKit 3.
-* **[Matthew Fecher](https://github.com/swiftcodex)**: Sound design, graphic design, and programming of the Swift Synth example.
+* **[Matthew Fecher](https://github.com/swiftcodex)**: Sound design, graphic design, and programming of the Analog Synth X example.
 * **[Nicholas Arner](https://github.com/narner)**: Longtime contributor to AudioKit and AudioKit's web site.
 * **[Paul Batchelor](https://github.com/PaulBatchelor)**: The author of [Soundpipe](https://github.com/paulbatchelor/soundpipe), and [Sporth](https://github.com/paulbatchelor/sporth), which serve as two primary audio engines in AudioKit 3.
 * **[Simon Gladman](https://github.com/FlexMonkey)**: Longtime user of AudioKit, contributed his AudioKitParticles project to AudioKit 3.
 * **[Stephane Peter](https://github.com/megastep)**: Installation and configuration czar and code reviewer.
-* **[Syed Haris Ali](https://github.com/syedhali)**: The author of [EZAudio](https://github.com/syedhali/EZAudio) which is AudioKit's included waveform plotter and FFT analysis engine.
-=======
-* **Aurelius Prochazka**: Primary programmer of AudioKit. Lives for this stuff.  Your life line if you need help.
-* **Jeff Cooper**: Rearchitected all things MIDI, sampler, and sequencer related in AudioKit 3.
-* **Matthew Fecher**: Sound design, graphic design, and programming of the Analog Synth X example.
-* **Nicholas Arner**: Longtime contributor to AudioKit and AudioKit's web site.
-* **Paul Batchelor**: The author of [Soundpipe](https://github.com/paulbatchelor/soundpipe), and [Sporth](https://github.com/paulbatchelor/sporth), which serve as two primary audio engines in AudioKit 3.
-* **Simon Gladman**: Longtime user of AudioKit, contributed his AudioKitParticles project to AudioKit 3.
-* **Stephane Peter**: Installation and configuration czar and code reviewer.
-* **Syed Haris Ali**: The author of [EZAudio](https://github.com/syedhali/EZAudio) which is AudioKit's included waveform plotter and FFT analysis engine.
->>>>>>> 5ec94c5f
+* **[Syed Haris Ali](https://github.com/syedhali)**: The author of [EZAudio](https://github.com/syedhali/EZAudio) which is AudioKit's included waveform plotter and FFT analysis engine.