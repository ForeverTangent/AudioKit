--- conflicted
+++ resolved
@@ -129,31 +129,7 @@
         let valueRectanglePath = UIBezierPath(rect: CGRect(x: 0, y: 0, width: currentWidth, height: height))
         sliderColor.setFill()
         valueRectanglePath.fill()
-<<<<<<< HEAD
-        
-        
-        //// initialValueBezier Drawing
-        CGContextSaveGState(context!)
-        CGContextTranslateCTM(context!, (initialX - 8), -0)
-        
-        let initialValueBezierPath = UIBezierPath()
-        initialValueBezierPath.moveToPoint(CGPoint(x: 0, y: 0))
-        initialValueBezierPath.addLineToPoint(CGPoint(x: 0.25, y: 60))
-        UIColor.whiteColor().setFill()
-        initialValueBezierPath.fill()
-        UIColor.blackColor().setStroke()
-        initialValueBezierPath.lineWidth = 0.5
-        CGContextSaveGState(context!)
-        CGContextSetLineDash(context!, 0, [2, 2], 2)
-        initialValueBezierPath.stroke()
-        CGContextRestoreGState(context!)
-        
-        CGContextRestoreGState(context!)
-        
-        
-=======
 
->>>>>>> ca177e58
         //// nameLabel Drawing
         let nameLabelRect = CGRect(x: 0, y: 0, width: width, height: height)
         let nameLabelStyle = NSMutableParagraphStyle()
@@ -163,18 +139,12 @@
 
         let nameLabelInset: CGRect = CGRectInset(nameLabelRect, 10, 0)
         let nameLabelTextHeight: CGFloat = NSString(string: propertyName).boundingRectWithSize(CGSize(width: nameLabelInset.width, height: CGFloat.infinity), options: NSStringDrawingOptions.UsesLineFragmentOrigin, attributes: nameLabelFontAttributes, context: nil).size.height
-        CGContextSaveGState(context!)
-        CGContextClipToRect(context!, nameLabelInset)
+        CGContextSaveGState(context)
+        CGContextClipToRect(context, nameLabelInset)
         NSString(string: propertyName).drawInRect(CGRect(x: nameLabelInset.minX, y: nameLabelInset.minY + (nameLabelInset.height - nameLabelTextHeight) / 2, width: nameLabelInset.width, height: nameLabelTextHeight), withAttributes: nameLabelFontAttributes)
-<<<<<<< HEAD
-        CGContextRestoreGState(context!)
-        
-        
-=======
         CGContextRestoreGState(context)
 
 
->>>>>>> ca177e58
         //// valueLabel Drawing
         let valueLabelRect = CGRect(x: 0, y: 0, width: width, height: height)
         let valueLabelStyle = NSMutableParagraphStyle()
@@ -184,10 +154,10 @@
 
         let valueLabelInset: CGRect = CGRectInset(valueLabelRect, 10, 0)
         let valueLabelTextHeight: CGFloat = NSString(string: currentValueText).boundingRectWithSize(CGSize(width: valueLabelInset.width, height: CGFloat.infinity), options: NSStringDrawingOptions.UsesLineFragmentOrigin, attributes: valueLabelFontAttributes, context: nil).size.height
-        CGContextSaveGState(context!)
-        CGContextClipToRect(context!, valueLabelInset)
+        CGContextSaveGState(context)
+        CGContextClipToRect(context, valueLabelInset)
         NSString(string: currentValueText).drawInRect(CGRect(x: valueLabelInset.minX, y: valueLabelInset.minY + (valueLabelInset.height - valueLabelTextHeight) / 2, width: valueLabelInset.width, height: valueLabelTextHeight), withAttributes: valueLabelFontAttributes)
-        CGContextRestoreGState(context!)
+        CGContextRestoreGState(context)
     }
 
 }