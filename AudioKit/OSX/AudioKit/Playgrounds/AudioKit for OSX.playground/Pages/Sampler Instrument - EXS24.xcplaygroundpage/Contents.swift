//: [TOC](Table%20Of%20Contents) | [Previous](@previous) | [Next](@next)
//:
//: ---
//:
//: ## Sampler Instrument - EXS24
//: ### Loading a sampler with an EXS24 instrument
import XCPlayground
import AudioKit

let pulse = 0.5 // seconds

//: We are going to load an EXS24 instrument and send it random notes
let sampler = AKSampler()

//: Here is where we reference the EXS24 file as it is in the app bundle
sampler.loadEXS24("Sounds/sawPiano1")

var delay  = AKDelay(sampler)
delay.time = pulse * 1.5
delay.dryWetMix = 0.3
delay.feedback = 0.2

let reverb = AKReverb(delay)

//: Connect the sampler to the main output
AudioKit.output = reverb
AudioKit.start()

//: This is a loop to send a random note to the sampler
//: The sampler 'playNote' function is very useful here
<<<<<<< HEAD
let scale = [0,2,4,5,7,9,11,12]

AKPlaygroundLoop(every: pulse) {
=======
AKPlaygroundLoop.start(every: pulse) { timer in
    let scale = [0,2,4,5,7,9,11,12]
>>>>>>> 7cce62c5
    var note = scale.randomElement()
    let octave = randomInt(3...7)  * 12
    if random(0, 10) < 1.0 { note++ }
    if !scale.contains(note % 12) { print("ACCIDENT!") }
    if random(0, 6) > 1.0 { sampler.playNote(note + octave) }
}

XCPlaygroundPage.currentPage.needsIndefiniteExecution = true
//: [TOC](Table%20Of%20Contents) | [Previous](@previous) | [Next](@next)<|MERGE_RESOLUTION|>--- conflicted
+++ resolved
@@ -4,12 +4,14 @@
 //:
 //: ## Sampler Instrument - EXS24
 //: ### Loading a sampler with an EXS24 instrument
+
 import XCPlayground
 import AudioKit
 
 let pulse = 0.5 // seconds
 
 //: We are going to load an EXS24 instrument and send it random notes
+
 let sampler = AKSampler()
 
 //: Here is where we reference the EXS24 file as it is in the app bundle
@@ -28,14 +30,8 @@
 
 //: This is a loop to send a random note to the sampler
 //: The sampler 'playNote' function is very useful here
-<<<<<<< HEAD
-let scale = [0,2,4,5,7,9,11,12]
-
-AKPlaygroundLoop(every: pulse) {
-=======
 AKPlaygroundLoop.start(every: pulse) { timer in
     let scale = [0,2,4,5,7,9,11,12]
->>>>>>> 7cce62c5
     var note = scale.randomElement()
     let octave = randomInt(3...7)  * 12
     if random(0, 10) < 1.0 { note++ }
@@ -43,5 +39,6 @@
     if random(0, 6) > 1.0 { sampler.playNote(note + octave) }
 }
 
+
 XCPlaygroundPage.currentPage.needsIndefiniteExecution = true
 //: [TOC](Table%20Of%20Contents) | [Previous](@previous) | [Next](@next)