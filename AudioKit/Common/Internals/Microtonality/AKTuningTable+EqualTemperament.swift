--- conflicted
+++ resolved
@@ -24,23 +24,15 @@
     }
 
     /// Create an equal temperament with notesPerOctave
+    ///
+    /// - parameter notesPerOctave divides the octave equally by this many steps
     /// From Erv Wilson.  See http://anaphoria.com/MOSedo.pdf
-<<<<<<< HEAD
     public func equalTemperament(notesPerOctave npo: Int) -> Int {
         var nf = [Frequency](repeatElement(1.0, count: npo))
         for i in 0 ..< npo {
             nf[i] = Frequency(pow(2.0, Frequency(Frequency(i) / npo)))
-=======
-    ///
-    /// - parameter notesPerOctave: Divide the octave equally by this many steps
-    ///
-    public func equalTemperament(notesPerOctave: Int) {
-        var nf = [Frequency](repeatElement(1.0, count: notesPerOctave))
-        for i in 0 ..< notesPerOctave {
-            nf[i] = Frequency(pow(2.0, Frequency(Frequency(i) / notesPerOctave)))
->>>>>>> 60460b5b
         }
-        tuningTable(fromFrequencies: nf)
+        _ = tuningTable(fromFrequencies: nf)
         return npo
     }
 }