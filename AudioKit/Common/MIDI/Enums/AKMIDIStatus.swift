//
//  AKMIDIStatusType.swift
//  AudioKit
//
//  Created by Aurelius Prochazka, revision history on Github.
//  Copyright © 2018 AudioKit. All rights reserved.
//

<<<<<<< HEAD
public struct AKMIDIStatus {
    public var byte: MIDIByte

    public init(statusType: AKMIDIStatusType, channel: MIDIChannel) {
        byte = MIDIByte(statusType.rawValue) << 4 + channel
    }

    public init(command: AKMIDISystemCommand) {
        byte = command.rawValue
    }

    public init?(byte: MIDIByte) {
        if let _ = AKMIDIStatusType.from(byte: byte) {
            self.byte = byte
        } else {
            return nil
        }
    }

    public var type: AKMIDIStatusType? {
        return AKMIDIStatusType(rawValue: Int(byte.highBit))
    }
    
    public var channel: MIDIChannel {
        return byte.lowBit
=======
struct AKMIDIStatus {
    var byte: MIDIByte
    var type: AKMIDIStatusType? {
        return AKMIDIStatusType(rawValue: Int(byte >> 4))
    }
    var channel: MIDIChannel? {
        return byte.lowBit
    }

    init(statusType: AKMIDIStatusType, channel: MIDIChannel) {
        byte = MIDIByte(statusType.rawValue) << 4 + channel
    }

    init(byte: MIDIByte) {
        self.byte = byte
>>>>>>> 6d5afc7e
    }
}

/// Potential MIDI Status messages
///
/// - NoteOff:
///    something resembling a keyboard key release
/// - NoteOn:
///    triggered when a new note is created, or a keyboard key press
/// - PolyphonicAftertouch:
///    rare MIDI control on controllers in which every key has separate touch sensing
/// - ControllerChange:
///    wide range of control types including volume, expression, modulation
///    and a host of unnamed controllers with numbers
/// - ProgramChange:
///    messages are associated with changing the basic character of the sound preset
/// - ChannelAftertouch:
///    single aftertouch for all notes on a given channel (most common aftertouch type in keyboards)
/// - PitchWheel:
///    common keyboard control that allow for a pitch to be bent up or down a given number of semitones
/// - SystemCommand:
///    differ from system to system
///
public enum AKMIDIStatusType: Int {
    /// Note off is something resembling a keyboard key release
    case noteOff = 8
    /// Note on is triggered when a new note is created, or a keyboard key press
    case noteOn = 9
    /// Polyphonic aftertouch is a rare MIDI control on controllers in which
    /// every key has separate touch sensing
    case polyphonicAftertouch = 10
    /// Controller changes represent a wide range of control types including volume,
    /// expression, modulation and a host of unnamed controllers with numbers
    case controllerChange = 11
    /// Program change messages are associated with changing the basic character of the sound preset
    case programChange = 12
    /// A single aftertouch for all notes on a given channel
    /// (most common aftertouch type in keyboards)
    case channelAftertouch = 13
    /// A pitch wheel is a common keyboard control that allow for a pitch to be
    /// bent up or down a given number of semitones
    case pitchWheel = 14
    
    static func from(byte: MIDIByte) -> AKMIDIStatusType? {
        return AKMIDIStatusType(rawValue: Int(byte.highBit))
    }

    public var length: Int {
        switch self {
        case .programChange, .channelAftertouch:
            return 2
        case .noteOff ,.noteOn, .controllerChange, .pitchWheel, .polyphonicAftertouch:
            return 3
        }
    }

<<<<<<< HEAD
    public var description: String {
=======
    func with(channel: UInt8) -> UInt8 {
        return UInt8(self.rawValue << 4) + channel
    }

    static func from(byte: MIDIByte) -> AKMIDIStatusType? {
        return AKMIDIStatusType(rawValue: Int(byte >> 4))
    }

    var length: Int? {
        switch self {
        case .programChange, .channelAftertouch:
            return 2
        case .noteOff ,.noteOn, .controllerChange, .pitchWheel, .polyphonicAftertouch:
            return 3
        case .systemCommand:
            return nil
        }
    }

    var description: String {
>>>>>>> 6d5afc7e
        switch self {
        case .noteOff:
            return "Note Off"
        case .noteOn:
            return "Note On"
        case .polyphonicAftertouch:
            return "Polyphonic Aftertouch / Pressure"
        case .controllerChange:
            return "Control Change"
        case .programChange:
            return "Program Change"
        case .channelAftertouch:
            return "Channel Aftertouch / Pressure"
        case .pitchWheel:
            return "Pitch Wheel"
<<<<<<< HEAD
=======
        case .systemCommand:
            return "System Command"
>>>>>>> 6d5afc7e
        }
    }
}<|MERGE_RESOLUTION|>--- conflicted
+++ resolved
@@ -6,7 +6,6 @@
 //  Copyright © 2018 AudioKit. All rights reserved.
 //
 
-<<<<<<< HEAD
 public struct AKMIDIStatus {
     public var byte: MIDIByte
 
@@ -32,23 +31,6 @@
     
     public var channel: MIDIChannel {
         return byte.lowBit
-=======
-struct AKMIDIStatus {
-    var byte: MIDIByte
-    var type: AKMIDIStatusType? {
-        return AKMIDIStatusType(rawValue: Int(byte >> 4))
-    }
-    var channel: MIDIChannel? {
-        return byte.lowBit
-    }
-
-    init(statusType: AKMIDIStatusType, channel: MIDIChannel) {
-        byte = MIDIByte(statusType.rawValue) << 4 + channel
-    }
-
-    init(byte: MIDIByte) {
-        self.byte = byte
->>>>>>> 6d5afc7e
     }
 }
 
@@ -69,8 +51,6 @@
 ///    single aftertouch for all notes on a given channel (most common aftertouch type in keyboards)
 /// - PitchWheel:
 ///    common keyboard control that allow for a pitch to be bent up or down a given number of semitones
-/// - SystemCommand:
-///    differ from system to system
 ///
 public enum AKMIDIStatusType: Int {
     /// Note off is something resembling a keyboard key release
@@ -105,30 +85,7 @@
         }
     }
 
-<<<<<<< HEAD
     public var description: String {
-=======
-    func with(channel: UInt8) -> UInt8 {
-        return UInt8(self.rawValue << 4) + channel
-    }
-
-    static func from(byte: MIDIByte) -> AKMIDIStatusType? {
-        return AKMIDIStatusType(rawValue: Int(byte >> 4))
-    }
-
-    var length: Int? {
-        switch self {
-        case .programChange, .channelAftertouch:
-            return 2
-        case .noteOff ,.noteOn, .controllerChange, .pitchWheel, .polyphonicAftertouch:
-            return 3
-        case .systemCommand:
-            return nil
-        }
-    }
-
-    var description: String {
->>>>>>> 6d5afc7e
         switch self {
         case .noteOff:
             return "Note Off"
@@ -144,11 +101,6 @@
             return "Channel Aftertouch / Pressure"
         case .pitchWheel:
             return "Pitch Wheel"
-<<<<<<< HEAD
-=======
-        case .systemCommand:
-            return "System Command"
->>>>>>> 6d5afc7e
         }
     }
 }