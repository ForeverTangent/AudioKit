// Copyright AudioKit. All Rights Reserved. Revision History at http://github.com/AudioKit/AudioKit/

import Foundation

public enum AKMIDIMetaEventType: MIDIByte {
    case sequenceNumber = 0x00
    case textEvent = 0x01
    case copyright = 0x02
    case trackName = 0x03
    case instrumentName = 0x04
    case lyric = 0x05
    case marker = 0x06
    case cuePoint = 0x07
    case devicePortName = 0x09
    case channelPrefix = 0x20
    case midiPort = 0x21
    case endOfTrack = 0x2F
    case setTempo = 0x51
    case smtpeOffset = 0x54
    case timeSignature = 0x58
    case keySignature = 0x59
    case sequencerSpecificMetaEvent = 0x7F

    var length: Int? { //length can be variable for certain metaevents, so returns nil for the type length
        switch self {
        case .endOfTrack:
            return 0
        case .channelPrefix, .midiPort:
            return 1
        case .keySignature, .sequenceNumber:
            return 2
        case .setTempo:
            return 3
        case .timeSignature:
            return 4
        case .smtpeOffset:
            return 5
        default:
            return nil
        }
    }

    public var description: String {
        switch self {
        case .sequenceNumber:
            return "Sequence Number"
        case .textEvent:
            return "Text Event"
        case .copyright:
            return "Copyright"
        case .trackName:
            return "Track Name"
        case .instrumentName:
            return "Instrument Name"
        case .lyric:
            return "Lyric"
        case .marker:
            return "Marker"
        case .cuePoint:
            return "Cue Point"
        case .devicePortName:
            return "Device (Port) Name"
        case .channelPrefix:
            return "Channel Prefix"
        case .midiPort:
            return "MIDI Port"
        case .endOfTrack:
            return "End of Track"
        case .setTempo:
            return "Set Tempo"
        case .smtpeOffset:
            return "SMPTE Offset"
        case .timeSignature:
            return "Time Signature"
        case .keySignature:
            return "Key Signature"
        case .sequencerSpecificMetaEvent:
            return "Sequence Specific"
        }
    }
}

public struct AKMIDIMetaEvent: AKMIDIMessage {

    public init?(data: [MIDIByte]) {
        if data.count > 2,
            data[0] == 0xFF,
            let type = AKMIDIMetaEventType(rawValue: data[1]) {
            self.data = data
            self.type = type
            self.length = Int(data[2])
        } else {
            return nil
        }
    }

    public var data: [MIDIByte]
    public var type: AKMIDIMetaEventType
    public var length: Int
    public var description: String {
        var nameStr: String = ""
<<<<<<< HEAD
        if let name = name, (type == .trackName || type == .instrumentName) {
            nameStr = "- \(name)"
=======
        if type == .trackName || type == .instrumentName || type == .devicePortName {
            nameStr = "- \(name!)"
>>>>>>> 12822642
        }
        return type.description + " \(length) bytes long \(nameStr)"
    }

    public var name: String? {
        return String(bytes: data.suffix(length), encoding: .utf8)
    }

}<|MERGE_RESOLUTION|>--- conflicted
+++ resolved
@@ -99,13 +99,8 @@
     public var length: Int
     public var description: String {
         var nameStr: String = ""
-<<<<<<< HEAD
-        if let name = name, (type == .trackName || type == .instrumentName) {
+        if let name = name, (type == .trackName || type == .instrumentName || type == .devicePortName) {
             nameStr = "- \(name)"
-=======
-        if type == .trackName || type == .instrumentName || type == .devicePortName {
-            nameStr = "- \(name!)"
->>>>>>> 12822642
         }
         return type.description + " \(length) bytes long \(nameStr)"
     }
