--- conflicted
+++ resolved
@@ -1,12 +1,8 @@
 // Copyright AudioKit. All Rights Reserved. Revision History at http://github.com/AudioKit/AudioKit/
 
 /// MIDI Endpoint Information
-<<<<<<< HEAD
-public struct EndpointInfo {
-=======
 public struct EndpointInfo: Hashable {
 
->>>>>>> 6294bdaa
     /// Unique name
     public var name = ""
 
@@ -26,11 +22,6 @@
 
     /// MIDIUniqueID
     public var midiUniqueID: MIDIUniqueID
-<<<<<<< HEAD
-
-    /// MIDIEndpointRef
-    public var midiEndpointRef: MIDIEndpointRef
-=======
     
     /// MIDIEndpointRef
     public var midiEndpointRef: MIDIEndpointRef
@@ -54,7 +45,6 @@
         // midiPortRef is not added into the hash because midiPortRef is changing with every app launch
     }
     
->>>>>>> 6294bdaa
 }
 
 extension Collection where Iterator.Element == MIDIEndpointRef {
