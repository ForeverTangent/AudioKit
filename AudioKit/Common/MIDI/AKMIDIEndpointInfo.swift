//
//  AKMIDIEndpointInfo.swift
//  AudioKit
//
//  Created by dejaWorks, revision history on Githbub.
//  Copyright © 2018 AudioKit. All rights reserved.
//

/// MIDI Endpoint Information
<<<<<<< HEAD

=======
>>>>>>> 915261b6
public struct EndpointInfo:Hashable, Codable {

    /// Unique name
    public var name = ""

    /// Dispaly name
    public var displayName = ""
    /// Model information
    public var model = ""

    /// Manufacturer
    public var manufacturer = ""

    /// Image?
    public var image = ""

    /// Driver Owner
    public var driverOwner = ""

    /// MIDIUniqueID
    public var midiUniqueID: MIDIUniqueID

    /// MIDIEndpointRef
    public var midiEndpointRef: MIDIEndpointRef

    /// MIDIPortRef (this will be set|unset when input|output open|close)
    public var midiPortRef: MIDIPortRef?

    /// Equatable
    public static func == (lhs: EndpointInfo, rhs: EndpointInfo) -> Bool {
        return lhs.hashValue == rhs.hashValue
    }
    /// Hashable
    public func hash(into hasher: inout Hasher) {
        hasher.combine(name)
        hasher.combine(displayName)
        hasher.combine(model)
        hasher.combine(manufacturer)
        hasher.combine(image)
        hasher.combine(driverOwner)
        hasher.combine(midiUniqueID)
        hasher.combine(midiPortRef)
    }

    
    /// init
    public init(name:String,
         displayName:String,
         model:String,
         manufacturer:String,
         image:String,
         driverOwner:String,
         midiUniqueID: MIDIUniqueID,
         midiEndpointRef:MIDIEndpointRef,
         midiPortRef:MIDIPortRef? = nil ) {
        self.name = name
        self.displayName = displayName
        self.model = model
        self.manufacturer = manufacturer
        self.image = image
        self.driverOwner = driverOwner
        self.midiUniqueID = midiUniqueID
        self.midiEndpointRef = midiEndpointRef
        self.midiPortRef = midiPortRef
    }
<<<<<<< HEAD

=======
>>>>>>> 915261b6
}

extension Collection where Iterator.Element == MIDIEndpointRef {
    var endpointInfos: [EndpointInfo] {
        return self.map { (element: MIDIEndpointRef) -> EndpointInfo in
            EndpointInfo(
                name:
                    getMIDIObjectStringProperty(ref: element, property: kMIDIPropertyName),
                displayName:
                    getMIDIObjectStringProperty(ref: element, property: kMIDIPropertyDisplayName),
                model:
                    getMIDIObjectStringProperty(ref: element, property: kMIDIPropertyModel),
                manufacturer:
                    getMIDIObjectStringProperty(ref: element, property: kMIDIPropertyManufacturer),
                image:
                    getMIDIObjectStringProperty(ref: element, property: kMIDIPropertyImage),
                driverOwner:
                    getMIDIObjectStringProperty(ref: element, property: kMIDIPropertyDriverOwner),
                midiUniqueID:
                    getMIDIObjectIntegerProperty(ref: element, property: kMIDIPropertyUniqueID),
                midiEndpointRef: element
            )
        }
    }
}

extension AKMIDI {
    /// Destinations
    public var destinationInfos: [EndpointInfo] {
        return MIDIDestinations().endpointInfos
    }

    /// Inputs
    public var inputInfos: [EndpointInfo] {
        return MIDISources().endpointInfos
    }
}<|MERGE_RESOLUTION|>--- conflicted
+++ resolved
@@ -7,10 +7,8 @@
 //
 
 /// MIDI Endpoint Information
-<<<<<<< HEAD
 
-=======
->>>>>>> 915261b6
+
 public struct EndpointInfo:Hashable, Codable {
 
     /// Unique name
@@ -76,10 +74,6 @@
         self.midiEndpointRef = midiEndpointRef
         self.midiPortRef = midiPortRef
     }
-<<<<<<< HEAD
-
-=======
->>>>>>> 915261b6
 }
 
 extension Collection where Iterator.Element == MIDIEndpointRef {
