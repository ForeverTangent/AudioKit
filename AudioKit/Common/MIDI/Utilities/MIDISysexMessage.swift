--- conflicted
+++ resolved
@@ -1,14 +1,4 @@
-<<<<<<< HEAD
 // Copyright AudioKit. All Rights Reserved. Revision History at http://github.com/AudioKit/AudioKit/
-=======
-//
-//  MIDISysExMessage.swift
-//  AudioKit
-//
-//  Created by Jeff Cooper on 7/9/20.
-//  Copyright © 2020 AudioKit. All rights reserved.
-//
->>>>>>> ba2686cb
 
 import Foundation
 
