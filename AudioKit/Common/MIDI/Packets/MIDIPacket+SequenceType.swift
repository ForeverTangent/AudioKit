--- conflicted
+++ resolved
@@ -40,12 +40,6 @@
             } else if var mstat = AKMIDIStatusType.from(byte: status) {
                 var data1: MIDIByte = 0
                 var data2: MIDIByte = 0
-<<<<<<< HEAD
-                guard var mstat = AKMIDIStatusType.from(byte: status) else {
-                    return AKMIDIEvent(packet: self)
-                }
-=======
->>>>>>> 7e38fa79
 
                 switch  mstat {
 
@@ -60,28 +54,6 @@
                 case .programChange, .channelAftertouch:
                     data1 = pop()
                     return AKMIDIEvent(data: [status, data1])
-<<<<<<< HEAD
-
-                case .systemCommand:
-                    guard let cmd = AKMIDISystemCommand(rawValue: status) else {
-                        return AKMIDIEvent(packet: self)
-                    }
-                    switch  cmd {
-                    case .sysex:
-                        index = self.length
-                        return AKMIDIEvent(packet: self)
-                    case .songPosition:
-                        //the remaining event generators need to be tested and tweaked to the specific messages
-                        data1 = pop()
-                        data2 = pop()
-                        return AKMIDIEvent(data: [status, data1, data2])
-                    case .songSelect:
-                        data1 = pop()
-                        return AKMIDIEvent(data: [status, data1])
-                    default:
-                        return AKMIDIEvent(packet: self)
-                    }
-=======
                 }
             } else if let command = AKMIDISystemCommand(rawValue: status) {
                 var data1: MIDIByte = 0
@@ -103,7 +75,6 @@
                     return AKMIDIEvent(data: [status, data1])
                 default:
                     return AKMIDIEvent(packet: self)
->>>>>>> 7e38fa79
                 }
             } else {
                 return nil
