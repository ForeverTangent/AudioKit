--- conflicted
+++ resolved
@@ -37,19 +37,9 @@
     }
 
     /// Status
-    public var status: AKMIDIStatusType? {
+    public var status: AKMIDIStatus? {
         if let statusByte = internalData.first {
-<<<<<<< HEAD
             return AKMIDIStatus(byte: statusByte)
-=======
-            let status = statusByte >> 4
-            if statusByte == AKMIDISystemCommand.sysex.rawValue,
-                !internalData.contains(AKMIDISystemCommand.sysexEnd.rawValue) {
-                return nil //incomplete sysex
-            } else {
-                return AKMIDIStatusType(rawValue: Int(status))
-            }
->>>>>>> 6d5afc7e
         }
         return nil
     }
@@ -64,14 +54,7 @@
 
     /// MIDI Channel
     public var channel: MIDIChannel? {
-<<<<<<< HEAD
         return status?.channel
-=======
-        if let statusByte = internalData.first {
-            return statusByte.lowBit
-        }
-        return nil
->>>>>>> 6d5afc7e
     }
 
     /// MIDI Note Number
@@ -100,42 +83,16 @@
     ///
     public init(packet: MIDIPacket) {
         // FIXME: we currently assume this is one midi event could be any number of events
-<<<<<<< HEAD
         if packet.isSysex {
             internalData = [] //reset internalData
             //voodoo
             if let midiBytes = AKMIDIEvent.decode(packet: packet) {
                 AudioKit.midi.startReceivingSysex(with: midiBytes)
                 internalData += midiBytes
-                if let sysexEndIndex = midiBytes.index(of: AKMIDISystemCommand.sysexEnd.rawValue) {
-                    internalData = Array(internalData.prefix(sysexEndIndex))
+                if let sysexEndIndex = midiBytes.index(of: AKMIDISystemCommand.sysexEnd.byte) {
+                    let length = sysexEndIndex + 1
+                    internalData = Array(internalData.prefix(length))
                     AudioKit.midi.stopReceivingSysex()
-=======
-        if packet.data.0 < 0xF0 {
-            if let status = packet.status {
-                fillData(status: status,
-                         channel: packet.channel,
-                         bytes: [packet.data.1, packet.data.2])
-            }
-        } else {
-            if packet.isSysex {
-                internalData = [] //reset internalData
-                //voodoo
-                if let midiBytes = AKMIDIEvent.decode(packet: packet) {
-                    AudioKit.midi.startReceivingSysex(with: midiBytes)
-                    internalData += midiBytes
-                    if let sysexEndIndex = midiBytes.index(of: AKMIDISystemCommand.sysexEnd.rawValue) {
-                        setLength(sysexEndIndex + 1)
-                        AudioKit.midi.stopReceivingSysex()
-                    } else {
-                        internalData.removeAll()
-                        setLength(0)
-                    }
-                }
-            } else {
-                if let cmd = packet.command {
-                    fillData(command: cmd, byte1: packet.data.1, byte2: packet.data.2)
->>>>>>> 6d5afc7e
                 } else {
                     internalData.removeAll()
                 }
@@ -163,25 +120,6 @@
             return nil
         }
     }
-<<<<<<< HEAD
-=======
-
-    public init(fileEvent event: AKMIDIFileChunkEvent) {
-        print("initing from AKMIDIFileChunkEvent - len: \(event.length) - time: \(event.time) - type:\(event.type) - \(event.data)")
-        if event.type == AKMIDISystemCommand.sysex.rawValue ||
-            event.type == AKMIDISystemCommand.sysexEnd.rawValue {
-            let data = [AKMIDISystemCommand.sysex.rawValue] + event.data
-            self = AKMIDIEvent(data: data)
-        } else if let _ = AKMIDIStatusType.from(byte: event.type) {
-            print("initing status \(AKMIDIStatusType.from(byte: event.type)!.description)")
-            self = AKMIDIEvent(data: event.data)
-        } else if let metaType = AKMIDIMetaEventType.init(rawValue: event.type){
-            print(metaType.description)
-        } else {
-            fatalError("bad AKMIDIFile chunk - no type for \(event.type)")
-        }
-    }
->>>>>>> 6d5afc7e
     
     /// Initialize the MIDI Event from a raw MIDIByte packet (ie. from Bluetooth)
     ///
@@ -193,10 +131,6 @@
             if let sysexEndIndex = data.index(of: AKMIDISystemCommand.sysexEnd.rawValue) {
                 internalData = Array(data[0...sysexEndIndex])
             }
-<<<<<<< HEAD
-        } else {
-            internalData = data
-=======
         } else if let command = AKMIDISystemCommand(rawValue: data[0]) {
             internalData = []
             // is sys command
@@ -204,7 +138,6 @@
                 for byte in data {
                     internalData.append(byte)
                 }
-                length = internalData.count
             } else {
                 fillData(command: command, byte1: data[1], byte2: data[2])
             }
@@ -234,11 +167,10 @@
                                        channel: MIDIChannel,
                                        bytes: [MIDIByte]) {
         internalData = []
-        internalData.append(status.with(channel: channel))
+        internalData.append(AKMIDIStatus.init(statusType: status, channel: channel).byte)
         for byte in bytes {
             internalData.append(byte.lower7bits())
         }
-        setLength(internalData.count)
     }
 
     /// Initialize the MIDI Event from a system command message
@@ -248,65 +180,32 @@
     ///   - byte1:   First data byte
     ///   - byte2:   Second data byte
     ///
-    init(command: AKMIDISystemCommand, byte1: MIDIByte, byte2: MIDIByte) {
+    init(command: AKMIDISystemCommand, byte1: MIDIByte, byte2: MIDIByte? = nil) {
         fillData(command: command, byte1: byte1, byte2: byte2)
     }
 
     fileprivate mutating func fillData(command: AKMIDISystemCommand,
                                        byte1: MIDIByte,
-                                       byte2: MIDIByte) {
-        if internalData.count <= 0 {
-            return
-        }
-        internalData[0] = command.rawValue
+                                       byte2: MIDIByte? = nil) {
+        internalData.removeAll()
+        internalData.append(command.byte)
 
         switch command {
         case .sysex:
             AKLog("sysex")
             break
         case .songPosition:
-            while internalData.count < 3 {
-                internalData.append(0)
-            }
-            internalData[1] = byte1.lower7bits()
-            internalData[2] = byte2.lower7bits()
-            setLength(3)
-        case .songSelect:
-            while internalData.count < 2 {
-                internalData.append(0)
-            }
-            internalData[1] = byte1.lower7bits()
-            setLength(2)
+            internalData.append(byte1.lower7bits())
+            internalData.append(byte2?.lower7bits() ?? 0)
+        case .songSelect, .timeCodeQuarterFrame:
+            internalData.append(byte1.lower7bits())
         default:
-            setLength(1)
-        }
-        if length > 0 {
-            internalData = Array(internalData.prefix(length))
->>>>>>> 6d5afc7e
+            break
         }
     }
 
     // MARK: - Utility constructors for common MIDI events
 
-<<<<<<< HEAD
-=======
-    /// Determine whether a given byte is the status byte for a MIDI event
-    ///
-    /// - parameter byte: Byte to test
-    ///
-    static func isStatusByte(_ byte: MIDIByte) -> Bool {
-        return (byte & AKMIDIEvent.statusBit) == AKMIDIEvent.statusBit
-    }
-
-    /// Determine whether a given byte is a data byte for a MIDI Event
-    ///
-    /// - parameter byte: Byte to test
-    ///
-    static func isDataByte(_ byte: MIDIByte) -> Bool {
-        return (byte & AKMIDIEvent.statusBit) == 0
-    }
-
->>>>>>> 6d5afc7e
     /// Create note on event
     ///
     /// - Parameters:
