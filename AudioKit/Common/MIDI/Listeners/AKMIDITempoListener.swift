//
//  AKMIDITempoListener.swift
//  AudioKit
//
//  Created by Kurt Arnlund on 1/18/19.
//  Copyright © 2019 AudioKit. All rights reserved.
//
//  MIDI Spec
//      24 clocks/quarternote
//      96 clocks/4_beat_measure
//
//  Ideas
//      - Provide the standard deviation of differences in clock times to observe stability
//
//  Looked at
//      https://stackoverflow.com/questions/9641399/ios-how-to-receive-midi-tempo-bpm-from-host-using-coremidi
//      https://stackoverflow.com/questions/13562714/calculate-accurate-bpm-from-midi-clock-in-objc-with-coremidi
//      https://github.com/yderidde/PGMidi/blob/master/Sources/PGMidi/PGMidiSession.mm#L186


import Foundation
import CoreMIDI

public typealias BPMType = TimeInterval

/// A AudioKit midi listener that looks at midi clock messages and calculates a BPM
///
/// Usage:
///
///     let tempoListener = AKMIDITempoListener()
///     AudioKit.midi.addListener(tempoListener)
///
/// Make your class a AKMIDITempoObserver and you will recieve callbacks when the BPM
/// changes.
///
///     class YOURCLASS: AKMIDITempoObserver {
///         func receivedTempoUpdate(bpm: BPMType, label: String) {  ... }
///         func midiClockSlaveMode() { ... }
///         func midiClockMasterEnabled() { ... }
///
/// midiClockSlaveMode() informs client that midi clock messages have been received
/// and the client may not become the clock master.
///
/// midiClockMasterEnabled() informs client that midi clock messages have not been seen
/// in 1.6 seconds and the client is allowed to become the clock master.
///
open class AKMIDITempoListener: NSObject {

    public var clockListener: AKMIDIClockListener?

    public var srtListener = AKMIDISystemRealTimeListener()

    var tempoObservers: [AKMIDITempoObserver] = []

    public var bpmStr: String = ""
    public var tempo: BPMType = 0
    var clockEvents: [UInt64] = []
    let clockEventLimit = 2
    var bpmStats = BPMHistoryStatistics()
    var bpmAveraging: BPMHistoryAveraging
    var timebaseInfo = mach_timebase_info()
    var tickSmoothing: ValueSmoothing
    var bpmSmoothing: ValueSmoothing

    var clockTimeout: AKMIDITimeout?
    public var incomingClockActive = false

    let BEAT_TICKS = 24
    let oneThousand = UInt64(1000)

    /// Create a BPM Listener
    ///
    /// This object creates a clockListener: AKMIDIClockListener
    /// The AKMIDIClockListener is informed every time there is a clock and it in turn informs its
    /// AKMIDIBeatObserver's whenever beat events happen.
    ///
    /// - Parameters:
    ///   - smoothing: [0 - 1] this value controls the tick smoothing and bpm smoothing (currently both are disabled)
    ///   - bpmHistoryLimit:    When a bpm is calculated it's stored in a array which is sized by this number.
    ///                         The values in this array are averaged and that is the BPM result that is returned.
    ///                         If you make this number larger, then BPM will change very slowly.
    ///                         If you make this number small, then BPM will change very quickly.
    @objc public init(smoothing: Float64 = 0.8, bpmHistoryLimit: Int = 3) {
        assert(bpmHistoryLimit > 0, "You must specify a positive number for bpmHistoryLimit")
        tickSmoothing = ValueSmoothing(factor: smoothing)
        bpmSmoothing = ValueSmoothing(factor: smoothing)
        bpmAveraging = BPMHistoryAveraging(countLimit: bpmHistoryLimit)

        super.init()

        clockListener = AKMIDIClockListener(srtListener: srtListener, tempoListener: self)

        if timebaseInfo.denom == 0 {
            _ = mach_timebase_info(&timebaseInfo)
        }

        clockTimeout = AKMIDITimeout(timeoutInterval: 1.6, onMainThread: true, success: {}, timeout: {
            if self.incomingClockActive == true {
                self.midiClockActivityStopped()
            }
            self.incomingClockActive = false
        })
        midiClockActivityStopped()
    }

    deinit {
        clockTimeout = nil
        clockListener = nil
    }
}

// MARK: - BPM Analysis

<<<<<<< HEAD:AudioKit/Common/MIDI/Listeners/AKMIDIBPMListener.swift
public extension AKMIDIBPMListener {
    
=======
public extension AKMIDITempoListener {
>>>>>>> ak_develop:AudioKit/Common/MIDI/Listeners/AKMIDITempoListener.swift
    func analyze() {
        guard clockEvents.count > 1 else { return }
        guard clockEventLimit > 1 else { return }
        guard clockEvents.count >= clockEventLimit else { return}

        let previousClockTime = clockEvents[ clockEvents.count - 2 ]
        let currentClockTime = clockEvents[ clockEvents.count - 1 ]

        guard previousClockTime > 0 && currentClockTime > previousClockTime else { return }

        let clockDelta = currentClockTime - previousClockTime

        if timebaseInfo.denom == 0 {
            _ = mach_timebase_info(&timebaseInfo)
        }
        let intervalNanos = Float64(clockDelta * UInt64(timebaseInfo.numer)) / Float64(UInt64(oneThousand) * UInt64(timebaseInfo.denom))

        //NSEC_PER_SEC
        let oneMillion = Float64(USEC_PER_SEC)
        let bpmCalc = ((oneMillion / intervalNanos / Float64(BEAT_TICKS)) * Float64(60.0)) + 0.055
        //debugPrint("interval: ",intervalNanos)

        resetClockEventsLeavingOne()

        bpmStats.record(bpm: bpmCalc, time: currentClockTime)

        // bpmSmoothing.smoothed(
        let results = bpmStats.bpmFromRegressionAtTime(bpmStats.timeAt(ratio: 0.8)) // currentClockTime - 500000

        // Only report results when there is enough history to guess at the BPM
        let bpmToRecord: BPMType
        if results > 0 {
            bpmToRecord = BPMType(results)
        } else {
            bpmToRecord = BPMType(bpmCalc)
        }

        bpmAveraging.record(bpmToRecord)
        tempo = bpmAveraging.results.avg

        let newBpmStr = String(format: "%3.2f", tempo)
        if newBpmStr != bpmStr {
            bpmStr = newBpmStr

            receivedTempo(bpm: bpmAveraging.results.avg, label: bpmStr)
        }
    }

    func resetClockEventsLeavingOne() {
        guard clockEvents.count > 1 else { return }
        clockEvents = clockEvents.dropFirst(clockEvents.count-1).map { $0 }
    }

    func resetClockEventsLeavingHalf() {
        guard clockEvents.count > 1 else { return }
        clockEvents = clockEvents.dropFirst(clockEvents.count/2).map { $0 }
    }

    func resetClockEventsLeavingNone() {
        guard clockEvents.count > 1 else { return }
        clockEvents = []
    }
}

// MARK: - AKMIDITempoListener should be used as an AKMIDIListener

extension AKMIDITempoListener: AKMIDIListener {

    public func receivedMIDISystemCommand(_ data: [MIDIByte], time: MIDITimeStamp = 0) {
        if data[0] == AKMIDISystemCommand.clock.rawValue {
            clockTimeout?.succeed()
            clockTimeout?.perform {
                if self.incomingClockActive == false {
                    midiClockActivityStarted()
                    self.incomingClockActive = true
                }
                clockEvents.append(time)
                analyze()
                clockListener?.midiClockBeat()
            }
        }
        if data[0] == AKMIDISystemCommand.stop.rawValue {
            resetClockEventsLeavingNone()
        }
        if data[0] == AKMIDISystemCommand.start.rawValue {
            resetClockEventsLeavingOne()
        }
        srtListener.receivedMIDISystemCommand(data, time: time)
    }
}

// MARK: - Management and Communications for BPM Observers

<<<<<<< HEAD:AudioKit/Common/MIDI/Listeners/AKMIDIBPMListener.swift
public extension AKMIDIBPMListener {

    public func addObserver(_ observer: AKMIDIBPMObserver) {
        bpmObservers.append(observer)
=======
public extension AKMIDITempoListener {
    public func addObserver(_ observer: AKMIDITempoObserver) {
        tempoObservers.append(observer)
>>>>>>> ak_develop:AudioKit/Common/MIDI/Listeners/AKMIDITempoListener.swift
    }

    public func removeObserver(_ observer: AKMIDITempoObserver) {
        tempoObservers.removeAll { $0 == observer }
    }

    public func removeAllObserver() {
        tempoObservers.removeAll()
    }

    func midiClockActivityStarted() {
        tempoObservers.forEach { (observer) in
            observer.midiClockSlaveMode()
        }
    }

    func midiClockActivityStopped() {
        tempoObservers.forEach { (observer) in
            observer.midiClockMasterEnabled()
        }
    }

    func receivedTempo(bpm: BPMType, label: String) {
        tempoObservers.forEach { (observer) in
            observer.receivedTempo(bpm: bpm, label: label)
        }
    }
}<|MERGE_RESOLUTION|>--- conflicted
+++ resolved
@@ -111,12 +111,7 @@
 
 // MARK: - BPM Analysis
 
-<<<<<<< HEAD:AudioKit/Common/MIDI/Listeners/AKMIDIBPMListener.swift
-public extension AKMIDIBPMListener {
-    
-=======
 public extension AKMIDITempoListener {
->>>>>>> ak_develop:AudioKit/Common/MIDI/Listeners/AKMIDITempoListener.swift
     func analyze() {
         guard clockEvents.count > 1 else { return }
         guard clockEventLimit > 1 else { return }
@@ -210,16 +205,9 @@
 
 // MARK: - Management and Communications for BPM Observers
 
-<<<<<<< HEAD:AudioKit/Common/MIDI/Listeners/AKMIDIBPMListener.swift
-public extension AKMIDIBPMListener {
-
-    public func addObserver(_ observer: AKMIDIBPMObserver) {
-        bpmObservers.append(observer)
-=======
 public extension AKMIDITempoListener {
     public func addObserver(_ observer: AKMIDITempoObserver) {
         tempoObservers.append(observer)
->>>>>>> ak_develop:AudioKit/Common/MIDI/Listeners/AKMIDITempoListener.swift
     }
 
     public func removeObserver(_ observer: AKMIDITempoObserver) {
