//
//  AKMIDI.swift
//  AudioKit
//
//  Created by Jeff Cooper, revision history on Github.
//  Copyright © 2016 AudioKit. All rights reserved.
//

import Foundation
import CoreMIDI

/// MIDI input and output handler
///
/// You add midi listeners like this:
/// ```
/// var midiIn = AKMidi()
/// midi.openMIDIIn()
/// midi.addListener(someClass)
/// ```
/// ...where someClass conforms to the AKMIDIListener protocol
///
/// You then implement the methods you need from AKMIDIListener and use the data how you need.
public class AKMIDI {
    
    // MARK: - Properties
    
    /// MIDI Client Reference
    public var midiClient = MIDIClientRef()
    
    /// Array of MIDI In ports
    public var midiInPorts: [MIDIPortRef] = []
    
    /// MIDI Client Name
    var midiClientName: CFString = "MIDI Client"
    
    /// MIDI In Port Name
    var midiInName: CFString = "MIDI In Port"
    
    /// MIDI End Point
    public var midiEndpoint: MIDIEndpointRef{
        return midiEndpoints[0]
    }
    
    /// Array of MIDI Out ports
    public var midiOutPorts: [MIDIPortRef] = []
    
    /// MIDI Out Port Reference
    public var midiOutPort = MIDIPortRef()
    
    /// Array of MIDI Endpoints
    public var midiEndpoints: [MIDIEndpointRef] = []
    
    /// MIDI Out Port Name
    var midiOutName: CFString = "MIDI Out Port"
    
    /// Array of all listeners
    public var midiListeners:[AKMIDIListener] = []
    
    /// Add a listener to the listeners
    public func addListener(listener:AKMIDIListener){
        midiListeners.append(listener)
    }
    
    private func handleMidiMessage(event:AKMIDIEvent){
        for listener in midiListeners{
            let type = event.status
            switch type{
                case AKMIDIStatus.ControllerChange:
                    listener.midiController(Int(event.internalData[1]), value: Int(event.internalData[2]), channel: Int(event.channel))
                    break
                case AKMIDIStatus.ChannelAftertouch:
                    listener.midiAfterTouch(Int(event.internalData[1]), channel: Int(event.channel))
                    break
                case AKMIDIStatus.NoteOn:
                    listener.midiNoteOn(Int(event.internalData[1]), velocity: Int(event.internalData[2]), channel: Int(event.channel))
                    break
                case AKMIDIStatus.NoteOff:
                    listener.midiNoteOff(Int(event.internalData[1]), velocity: Int(event.internalData[2]), channel: Int(event.channel))
                    break
                case AKMIDIStatus.PitchWheel:
                    listener.midiPitchWheel(Int(event.internalData[1]), channel: Int(event.channel))
                    break
                case AKMIDIStatus.PolyphonicAftertouch:
                    listener.midiAftertouchOnNote(Int(event.internalData[1]), pressure: Int(event.internalData[2]), channel: Int(event.channel))
                    break
                case AKMIDIStatus.ProgramChange:
                    listener.midiProgramChange(Int(event.internalData[1]), channel: Int(event.channel))
                    break
                case AKMIDIStatus.SystemCommand:
                    listener.midiSystemCommand(event.internalData)
                    break
            }
        }
    }
    
    private func MyMIDINotifyBlock(midiNotification: UnsafePointer<MIDINotification>) {
        let notification = midiNotification.memory
        print("MIDI Notify, messageId= \(notification.messageID.rawValue)")
        
    }
    
    private func MyMIDIReadBlock(
        packetList: UnsafePointer<MIDIPacketList>,
        srcConnRefCon: UnsafeMutablePointer<Void>) -> Void {
        /*
        //can't yet figure out how to access the port passed via srcConnRefCon
        //maybe having this port is not that necessary though...
        let midiPortPtr = UnsafeMutablePointer<MIDIPortRef>(srcConnRefCon)
        let midiPort = midiPortPtr.memory
        */
        let packetCount = Int(packetList.memory.numPackets)
        let packet = packetList.memory.packet as MIDIPacket
        var packetPtr: UnsafeMutablePointer<MIDIPacket> = UnsafeMutablePointer.alloc(1)
        packetPtr.initialize(packet)
<<<<<<< HEAD
        
        for _ in 0 ..< packetCount {
=======
        for var i = 0; i < numPackets; ++i {
>>>>>>> aee182bb
            let event = AKMIDIEvent(packet: packetPtr.memory)
            handleMidiMessage(event)
            packetPtr = MIDIPacketNext(packetPtr)
        }
    
    }

    // MARK: - Initialization

    /// Initialize the AKMIDI system
    public init() {

        print("MIDI Enabled")
        #if os(iOS)
            MIDINetworkSession.defaultSession().enabled = true
            MIDINetworkSession.defaultSession().connectionPolicy =
                MIDINetworkConnectionPolicy.Anyone
        #endif
        var result = OSStatus(noErr)
        if midiClient == 0 {
            result = MIDIClientCreateWithBlock(midiClientName, &midiClient, MyMIDINotifyBlock)
            if result == OSStatus(noErr) {
                print("created client")
            } else {
                print("error creating client : \(result)")
            }
        }
    }
    
    // MARK: - Input/Output Setup
    
    /// Open a MIDI Input port
    ///
    /// - parameter namedInput: String containing the name of the MIDI Input
    ///
    public func openMIDIIn(namedInput: String = "") {
        print("Opening MIDI In")
        var result = OSStatus(noErr)
        
        let sourceCount = MIDIGetNumberOfSources()
        print("SourceCount: \(sourceCount)")
        for i in 0 ..< sourceCount {
            let src = MIDIGetSource(i)
            var inputName: Unmanaged<CFString>?
            inputName = nil
            MIDIObjectGetStringProperty(src, kMIDIPropertyName, &inputName)
            let inputNameStr = (inputName?.takeRetainedValue())! as String
            if namedInput.isEmpty || namedInput == inputNameStr {
                midiInPorts.append(MIDIPortRef())
                result = MIDIInputPortCreateWithBlock(
                    midiClient,
                    midiInName,
                    &midiInPorts[i],
                    MyMIDIReadBlock)
                if result == OSStatus(noErr) {
                    print("created midiInPort at \(inputNameStr)")
                } else {
                    print("error creating midiInPort : \(result)")
                }
                MIDIPortConnectSource(midiInPorts[i], src, nil)
            }
        }
    }
    
    /// Prints a list of all MIDI Inputs
    public func printMIDIInputs() {
        let sourceCount = MIDIGetNumberOfSources()
        print("MIDI Inputs:")
        for i in 0 ..< sourceCount {
            let src = MIDIGetSource(i)
            var inputName: Unmanaged<CFString>?
            inputName = nil
            MIDIObjectGetStringProperty(src, kMIDIPropertyName, &inputName)
            let inputNameStr = (inputName?.takeRetainedValue())! as String
            print("midiIn at \(inputNameStr)")
        }
    }
    
    /// Open a MIDI Output Port
    ///
    /// - parameter namedOutput: String containing the name of the MIDI Input
    ///
    public func openMIDIOut(namedOutput: String = "") {
        print("Opening MIDI Out")
        var result = OSStatus(noErr)
        
        let outputCount = MIDIGetNumberOfDestinations()
        print("Number of MIDI Out ports = \(outputCount)")
        var foundDest = false
        result = MIDIOutputPortCreate(midiClient, midiOutName, &midiOutPort)
        
        if result == OSStatus(noErr) {
            print("created midi out port")
        } else {
            print("error creating midi out port : \(result)")
        }
        
        for i in 0 ..< outputCount {
            let src = MIDIGetDestination(i)
            var endpointName: Unmanaged<CFString>?
            endpointName = nil
            MIDIObjectGetStringProperty(src, kMIDIPropertyName, &endpointName)
            let endpointNameStr = (endpointName?.takeRetainedValue())! as String
            if namedOutput.isEmpty || namedOutput == endpointNameStr {
                print("Found destination at \(endpointNameStr)")
                midiEndpoints.append(MIDIGetDestination(i))
                foundDest = true
            }
        }
        if !foundDest {
            print("no midi destination found named \"\(namedOutput)\"")
        }
    }
    
    /// Prints a list of all MIDI Destinations
    public func printMIDIDestinations() {
        let outputCount = MIDIGetNumberOfDestinations()
        print("MIDI Destinations:")
        for i in  0 ..< outputCount {
            let src = MIDIGetDestination(i)
            var endpointName: Unmanaged<CFString>?
            endpointName = nil
            MIDIObjectGetStringProperty(src, kMIDIPropertyName, &endpointName)
            let endpointNameStr = (endpointName?.takeRetainedValue())! as String
            print("Destination at \(endpointNameStr)")
        }//end foreach midi destination
    }
    
    // MARK: - Sending MIDI
    
    /// Send Message with data
    public func sendMessage(data: [UInt8]) {
        var result = OSStatus(noErr)
        let packetListPtr: UnsafeMutablePointer<MIDIPacketList> = UnsafeMutablePointer.alloc(1)
        
        var packet = UnsafeMutablePointer<MIDIPacket>()
        packet = MIDIPacketListInit(packetListPtr)
        packet = MIDIPacketListAdd(packetListPtr, 1024, packet, 0, data.count, data)
        for _ in 0 ..< midiEndpoints.count {
            result = MIDISend(midiOutPort, midiEndpoints[0], packetListPtr)
            if result == OSStatus(noErr) {
                //print("sent midi")
            } else {
                print("error sending midi : \(result)")
            }
        }
        
        packetListPtr.destroy()
        packetListPtr.dealloc(1)//necessary? wish i could do this without the alloc above
    }
    
    /// Send Messsage from midi event data
    public func sendMIDIEvent(event: AKMIDIEvent) {
        sendMessage(event.internalData)
    }
    
    /// Send a Note On Message
    public func sendNoteMessage(note: Int, velocity: Int, channel: Int = 0) {
        let noteCommand: UInt8 = UInt8(0x90) + UInt8(channel)
        let message: [UInt8] = [noteCommand, UInt8(note), UInt8(velocity)]
        self.sendMessage(message)
    }
    
    /// Send a Continuous Controller message
    public func sendControllerMessage(control: Int, value: Int, channel: Int = 0) {
        let controlCommand: UInt8 = UInt8(0xB0) + UInt8(channel)
        let message: [UInt8] = [controlCommand, UInt8(control), UInt8(value)]
        self.sendMessage(message)
    }
}


/// Print out a more human readable error message
///
/// - parameter error: OSStatus flag
///
public func CheckError(error: OSStatus) {
    if error == 0 {return}
    switch error {
        // AudioToolbox
    case kAudio_ParamError:
        print("Error: kAudio_ParamError \n")
        
    case kAUGraphErr_NodeNotFound:
        print("Error: kAUGraphErr_NodeNotFound \n")
        
    case kAUGraphErr_OutputNodeErr:
        print( "Error: kAUGraphErr_OutputNodeErr \n")
        
    case kAUGraphErr_InvalidConnection:
        print("Error: kAUGraphErr_InvalidConnection \n")
        
    case kAUGraphErr_CannotDoInCurrentContext:
        print( "Error: kAUGraphErr_CannotDoInCurrentContext \n")
        
    case kAUGraphErr_InvalidAudioUnit:
        print( "Error: kAUGraphErr_InvalidAudioUnit \n")
        
    case kMIDIInvalidClient :
        print( "kMIDIInvalidClient ")
        
    case kMIDIInvalidPort :
        print( "Error: kMIDIInvalidPort ")
        
    case kMIDIWrongEndpointType :
        print( "Error: kMIDIWrongEndpointType")
        
    case kMIDINoConnection :
        print( "Error: kMIDINoConnection ")
        
    case kMIDIUnknownEndpoint :
        print( "Error: kMIDIUnknownEndpoint ")
        
    case kMIDIUnknownProperty :
        print( "Error: kMIDIUnknownProperty ")
        
    case kMIDIWrongPropertyType :
        print( "Error: kMIDIWrongPropertyType ")
        
    case kMIDINoCurrentSetup :
        print( "Error: kMIDINoCurrentSetup ")
        
    case kMIDIMessageSendErr :
        print( "kError: MIDIMessageSendErr ")
        
    case kMIDIServerStartErr :
        print( "kError: MIDIServerStartErr ")
        
    case kMIDISetupFormatErr :
        print( "Error: kMIDISetupFormatErr ")
        
    case kMIDIWrongThread :
        print( "Error: kMIDIWrongThread ")
        
    case kMIDIObjectNotFound :
        print( "Error: kMIDIObjectNotFound ")
        
    case kMIDIIDNotUnique :
        print( "Error: kMIDIIDNotUnique ")
        
    case kMIDINotPermitted:
        print( "Error: kMIDINotPermitted: Have you enabled the audio background mode in your ios app?")
        
    case kAudioToolboxErr_InvalidSequenceType :
        print( "Error: kAudioToolboxErr_InvalidSequenceType ")
        
    case kAudioToolboxErr_TrackIndexError :
        print( "Error: kAudioToolboxErr_TrackIndexError ")
        
    case kAudioToolboxErr_TrackNotFound :
        print( "Error: kAudioToolboxErr_TrackNotFound ")
        
    case kAudioToolboxErr_EndOfTrack :
        print( "Error: kAudioToolboxErr_EndOfTrack ")
        
    case kAudioToolboxErr_StartOfTrack :
        print( "Error: kAudioToolboxErr_StartOfTrack ")
        
    case kAudioToolboxErr_IllegalTrackDestination :
        print( "Error: kAudioToolboxErr_IllegalTrackDestination")
        
    case kAudioToolboxErr_NoSequence :
        print( "Error: kAudioToolboxErr_NoSequence ")
        
    case kAudioToolboxErr_InvalidEventType :
        print( "Error: kAudioToolboxErr_InvalidEventType")
        
    case kAudioToolboxErr_InvalidPlayerState :
        print( "Error: kAudioToolboxErr_InvalidPlayerState")
        
    case kAudioUnitErr_InvalidProperty :
        print( "Error: kAudioUnitErr_InvalidProperty")
        
    case kAudioUnitErr_InvalidParameter :
        print( "Error: kAudioUnitErr_InvalidParameter")
        
    case kAudioUnitErr_InvalidElement :
        print( "Error: kAudioUnitErr_InvalidElement")
        
    case kAudioUnitErr_NoConnection :
        print( "Error: kAudioUnitErr_NoConnection")
        
    case kAudioUnitErr_FailedInitialization :
        print( "Error: kAudioUnitErr_FailedInitialization")
        
    case kAudioUnitErr_TooManyFramesToProcess :
        print( "Error: kAudioUnitErr_TooManyFramesToProcess")
        
    case kAudioUnitErr_InvalidFile :
        print( "Error: kAudioUnitErr_InvalidFile")
        
    case kAudioUnitErr_FormatNotSupported :
        print( "Error: kAudioUnitErr_FormatNotSupported")
        
    case kAudioUnitErr_Uninitialized :
        print( "Error: kAudioUnitErr_Uninitialized")
        
    case kAudioUnitErr_InvalidScope :
        print( "Error: kAudioUnitErr_InvalidScope")
        
    case kAudioUnitErr_PropertyNotWritable :
        print( "Error: kAudioUnitErr_PropertyNotWritable")
        
    case kAudioUnitErr_InvalidPropertyValue :
        print( "Error: kAudioUnitErr_InvalidPropertyValue")
        
    case kAudioUnitErr_PropertyNotInUse :
        print( "Error: kAudioUnitErr_PropertyNotInUse")
        
    case kAudioUnitErr_Initialized :
        print( "Error: kAudioUnitErr_Initialized")
        
    case kAudioUnitErr_InvalidOfflineRender :
        print( "Error: kAudioUnitErr_InvalidOfflineRender")
        
    case kAudioUnitErr_Unauthorized :
        print( "Error: kAudioUnitErr_Unauthorized")
        
    default:
        print("Error: \(error)")
    }
}<|MERGE_RESOLUTION|>--- conflicted
+++ resolved
@@ -108,16 +108,11 @@
         let midiPortPtr = UnsafeMutablePointer<MIDIPortRef>(srcConnRefCon)
         let midiPort = midiPortPtr.memory
         */
-        let packetCount = Int(packetList.memory.numPackets)
+        let numPackets = Int(packetList.memory.numPackets)
         let packet = packetList.memory.packet as MIDIPacket
         var packetPtr: UnsafeMutablePointer<MIDIPacket> = UnsafeMutablePointer.alloc(1)
         packetPtr.initialize(packet)
-<<<<<<< HEAD
-        
-        for _ in 0 ..< packetCount {
-=======
         for var i = 0; i < numPackets; ++i {
->>>>>>> aee182bb
             let event = AKMIDIEvent(packet: packetPtr.memory)
             handleMidiMessage(event)
             packetPtr = MIDIPacketNext(packetPtr)
@@ -159,7 +154,7 @@
         
         let sourceCount = MIDIGetNumberOfSources()
         print("SourceCount: \(sourceCount)")
-        for i in 0 ..< sourceCount {
+        for var i = 0; i < sourceCount; ++i {
             let src = MIDIGetSource(i)
             var inputName: Unmanaged<CFString>?
             inputName = nil
@@ -186,7 +181,7 @@
     public func printMIDIInputs() {
         let sourceCount = MIDIGetNumberOfSources()
         print("MIDI Inputs:")
-        for i in 0 ..< sourceCount {
+        for var i = 0; i < sourceCount; ++i {
             let src = MIDIGetSource(i)
             var inputName: Unmanaged<CFString>?
             inputName = nil
@@ -204,8 +199,8 @@
         print("Opening MIDI Out")
         var result = OSStatus(noErr)
         
-        let outputCount = MIDIGetNumberOfDestinations()
-        print("Number of MIDI Out ports = \(outputCount)")
+        let numOutputs = MIDIGetNumberOfDestinations()
+        print("Number of MIDI Out ports = \(numOutputs)")
         var foundDest = false
         result = MIDIOutputPortCreate(midiClient, midiOutName, &midiOutPort)
         
@@ -215,7 +210,7 @@
             print("error creating midi out port : \(result)")
         }
         
-        for i in 0 ..< outputCount {
+        for var i = 0; i < numOutputs; ++i {
             let src = MIDIGetDestination(i)
             var endpointName: Unmanaged<CFString>?
             endpointName = nil
@@ -234,9 +229,9 @@
     
     /// Prints a list of all MIDI Destinations
     public func printMIDIDestinations() {
-        let outputCount = MIDIGetNumberOfDestinations()
+        let numOutputs = MIDIGetNumberOfDestinations()
         print("MIDI Destinations:")
-        for i in  0 ..< outputCount {
+        for var i = 0; i < numOutputs; ++i {
             let src = MIDIGetDestination(i)
             var endpointName: Unmanaged<CFString>?
             endpointName = nil
@@ -256,7 +251,7 @@
         var packet = UnsafeMutablePointer<MIDIPacket>()
         packet = MIDIPacketListInit(packetListPtr)
         packet = MIDIPacketListAdd(packetListPtr, 1024, packet, 0, data.count, data)
-        for _ in 0 ..< midiEndpoints.count {
+        for var i = 0; i < midiEndpoints.count; ++i {
             result = MIDISend(midiOutPort, midiEndpoints[0], packetListPtr)
             if result == OSStatus(noErr) {
                 //print("sent midi")
