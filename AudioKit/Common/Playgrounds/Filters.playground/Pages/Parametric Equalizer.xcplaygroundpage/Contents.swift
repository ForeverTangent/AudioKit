--- conflicted
+++ resolved
@@ -1,19 +1,10 @@
 //: ## Parametric Equalizer
-<<<<<<< HEAD
-//: ### A parametric equalizer can be used to raise or lower specific frequencies
-//: ### or frequency bands. Live sound engineers often use parametric equalizers
-//: ### during a concert in order to keep feedback from occuring, as they allow
-//: ### much more precise control over the frequency spectrum than other
-//: ### types of equalizers. Acoustic engineers will also use them to tune a room.
-//: ### This node may be useful if you're building an app to do audio analysis.
-=======
-//: #### A parametric equalizer can be used to raise or lower specific frequencies
+//: A parametric equalizer can be used to raise or lower specific frequencies
 //: or frequency bands. Live sound engineers often use parametric equalizers
 //: during a concert in order to keep feedback from occuring, as they allow
 //: much more precise control over the frequency spectrum than other
 //: types of equalizers. Acoustic engineers will also use them to tune a room.
 //: This node may be useful if you're building an app to do audio analysis.
->>>>>>> e5e81ee3
 import XCPlayground
 import AudioKit
 
