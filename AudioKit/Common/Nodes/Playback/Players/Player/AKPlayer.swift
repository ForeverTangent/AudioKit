// Copyright AudioKit. All Rights Reserved. Revision History at http://github.com/AudioKit/AudioKit/

/**
 AKPlayer is meant to be a simple yet powerful audio player that just works. It supports
 scheduling of sounds, looping, fading, time-stretching, pitch-shifting and reversing.
 Players can be locked to a common clock as well as video by using hostTime in the various play functions.
 By default the player will buffer audio if needed, otherwise stream from disk. Reversing the audio will cause the
 file to buffer. For seamless looping use buffered playback.

 There are a few options for syncing to external objects.

 A locked video function would resemble:
 ```
 func videoPlay(at time: TimeInterval = 0, hostTime: UInt64 = 0 ) {
 let cmHostTime = CMClockMakeHostTimeFromSystemUnits(hostTime)
 let cmVTime = CMTimeMakeWithSeconds(time, 1000000)
 let futureTime = CMTimeAdd(cmHostTime, cmVTime)
 videoPlayer.setRate(1, time: kCMTimeInvalid, atHostTime: futureTime)
 }
 ```
 Basic usage looks like:
 ```
 guard let player = AKPlayer(url: url) else { return }
 player.completionHandler = { AKLog("Done") }

 // Loop Options
 player.loop.start = 1
 player.loop.end = 3
 player.isLooping = true
 player.buffer = true // if seamless is desired

 player.play()
 ```
 Please note that pre macOS 10.13 / iOS 11 you will need to provide your own completionHandler if needed.
 */
public class AKPlayer: AKAbstractPlayer {
    /// How the player should handle audio. If buffering, it will load the audio data into
    /// an internal buffer and play from RAM. If not, it will play the file from disk.
    /// Dynamic buffering will only load the audio if it needs to for processing reasons
    /// such as Perfect Looping or Reversing
    public enum BufferingType {
        case dynamic, always
    }

    // MARK: - Nodes

    /// The underlying player node
    public var playerNode = AVAudioPlayerNode()

    /// If sample rate conversion is needed
    public var mixerNode: AVAudioMixerNode?

    // MARK: - Private Parts

    internal var startingFrame: AVAudioFramePosition?
    internal var endingFrame: AVAudioFramePosition?

    private var playerTime: Double {
        if let nodeTime = playerNode.lastRenderTime,
            let playerTime = playerNode.playerTime(forNodeTime: nodeTime) {
            return Double(playerTime.sampleTime) / playerTime.sampleRate
        }
        return 0
    }

    // MARK: - Public Properties

    /// Completion handler to be called when Audio is done playing. The handler won't be called if
    /// stop() is called while playing or when looping from a buffer. Requires iOS 11, macOS 10.13.
    public var completionHandler: AKCallback? {
        didSet {
            if #available(iOS 11, macOS 10.13, tvOS 11, *) {
            } else {
                AKLog("Sorry, this completionHandler now requires iOS 11, macOS 10.13, tvOS 11. " +
                    "Legacy Timer based callbacks have been removed from AKPlayer, but " +
                    "you can implement on your end using a Timer.")
            }
        }
    }

    /// Completion handler to be called when Audio has looped. The handler won't be called if
    /// stop() is called while playing.
    public var loopCompletionHandler: AKCallback?

    /// Used with buffering players
    public var buffer: AVAudioPCMBuffer?

    /// Sets if the player should buffer dynamically (as needed) or always.
    /// Not buffering means streaming from disk (best for long files),
    /// buffering is playing from RAM (best for shorter sounds you might want to loop).
    /// For seamless looping you should load the sound into RAM, but...
    /// While this creates a perfect loop, the downside is that you can't easily scrub through the audio.
    /// If you need to be able to be able to scan around the file, keep this .dynamic and stream from disk.
    public var buffering: BufferingType = .dynamic {
        didSet {
            if buffering == .always {
                // could respond to buffering scheme if desired. preroll etc.
            }
        }
    }

    /// Will return whether the engine is rendering offline or realtime
    /// Requires iOS 11, macOS 10.13 for offline rendering
    override public var renderingMode: RenderingMode {
        if #available(iOS 11, macOS 10.13, tvOS 11, *) {
            // AVAudioEngineManualRenderingMode
            if playerNode.engine?.manualRenderingMode == .offline {
                return .offline
            }
        }
        return .realtime
    }

    /// The internal audio file
    public internal(set) var audioFile: AVAudioFile?

    /// The duration of the loaded audio file
    override public var duration: Double {
        guard let audioFile = audioFile else { return 0 }
        return Double(audioFile.length) / audioFile.fileFormat.sampleRate
    }

    override public var sampleRate: Double {
        return playerNode.outputFormat(forBus: 0).sampleRate
    }

    /// Volume 0.0 -> 1.0, default 1.0
    /// This is different than gain
    public var volume: AUValue {
        get { return playerNode.volume }
        set { playerNode.volume = newValue }
    }

    /// Left/Right balance -1.0 -> 1.0, default 0.0
    public var pan: AUValue {
        get { return playerNode.pan }
        set { playerNode.pan = newValue }
    }

    /// The total frame count that is being playing.
    /// Differs from the audioFile.length as this will be updated with the edited amount
    /// of frames based on startTime and endTime
    public internal(set) var frameCount: AVAudioFrameCount = 0

    /// The current frame while playing
    public var currentFrame: AVAudioFramePosition {
        if let nodeTime = playerNode.lastRenderTime,
            let playerTime = playerNode.playerTime(forNodeTime: nodeTime) {
            return playerTime.sampleTime
        }
        return 0
    }

    /// Current time of the player in seconds while playing.
    public var currentTime: Double {
        let currentDuration = (endTime - startTime == 0) ? duration : (endTime - startTime)
        var normalizedPauseTime = 0.0
        if let pauseTime = pauseTime, pauseTime > startTime {
            normalizedPauseTime = pauseTime - startTime
        }
        let current = startTime + normalizedPauseTime + playerTime.truncatingRemainder(dividingBy: currentDuration)

        return current
    }

    public var pauseTime: Double? {
        didSet {
            isPaused = pauseTime != nil
        }
    }

    /// Returns the audioFile's internal processingFormat
    public var processingFormat: AVAudioFormat? {
        return audioFile?.processingFormat
    }

    // MARK: - Public Options

    /// true if the player is buffering audio rather than playing from disk
    public var isBuffered: Bool {
        return isNormalized || isReversed || buffering == .always
    }

    /// Will automatically normalize on buffer updates if enabled
    public var isNormalized: Bool = false {
        didSet {
            updateBuffer(force: true)
        }
    }

    /// Returns if the player is currently paused
    public internal(set) var isPaused: Bool = false

    /// Reversing the audio will set the player to buffering
    public var isReversed: Bool = false {
        didSet {
            if isPlaying { stop() }
            if isFaded { fade.needsUpdate = true }
            updateBuffer(force: true)
        }
    }

    // When buffered this will indicate if the buffer will be faded.
    // Fading the actual buffer data is necessary as loops when buffered don't fire
    // a callback on loop restart
    public var isBufferFaded: Bool {
        return buffering == .always && isLooping
    }

    // MARK: - Initialization

    public init() {
        let output = AKFader()
        super.init(avAudioNode: output.avAudioUnitOrNode, attach: false)
        faderNode = output

        // start this bypassed
        bypassFader()
    }

    /// Create a player from a URL
    public convenience init?(url: URL) {
        if FileManager.default.fileExists(atPath: url.path) == false { return nil }
        do {
            let avfile = try AVAudioFile(forReading: url)
            self.init(audioFile: avfile, reopenFile: false)
            return
        } catch {
            AKLog("ERROR loading \(url.path) \(error)", log: .fileHandling, type: .error)
        }
        return nil
    }

    /// Create a player from an AVAudioFile. If a file has previously
    /// been opened for writing, you can reset it to readOnly with the reopenFile flag.
    /// This is necessary in cases where AKMicrophone may of had access to the file.
    public convenience init(audioFile: AVAudioFile, reopenFile: Bool = true) {
        self.init()

        // sets processingFormat
        self.audioFile = audioFile

        if reopenFile, let readFile = try? AVAudioFile(forReading: audioFile.url) {
            self.audioFile = readFile
        }

        if mixerNode == nil,
            let processingFormat = processingFormat,
            processingFormat.sampleRate != AKSettings.audioFormat.sampleRate {
            let error = "⚠️ Warning: This file is a different sample rate than AKSettings. " +
                "A mixer is being placed in line. " +
                "File.processingFormat: \(processingFormat) AKSettings.audioFormat: \(AKSettings.audioFormat)"

            AKLog(error, log: .fileHandling, type: .error)

            let strongMixer = AVAudioMixerNode()
            mixerNode = strongMixer
        }

        initialize(restartIfPlaying: false)
    }

    override public func initialize(restartIfPlaying: Bool = true) {
        let wasPlaying = isPlaying && restartIfPlaying
        if wasPlaying {
            pause()
        }

        if playerNode.engine == nil {
            AKManager.engine.attach(playerNode)
        } else {
            playerNode.disconnectOutput()
        }

        if let strongMixer = mixerNode {
            if strongMixer.engine == nil {
                AKManager.engine.attach(strongMixer)
            } else {
                // intermediate nodes get disconnected and re-connected
                strongMixer.disconnectOutput()
            }
        }

        if let faderNode = super.faderNode {
            if faderNode.avAudioUnitOrNode.engine == nil {
                AKManager.engine.attach(faderNode.avAudioUnitOrNode)
            }
            // but, don't disconnect the main output!
            // faderNode stays plugged in
        }
        loop.start = 0
        loop.end = duration
        buffer = nil

        connectNodes()
        if wasPlaying {
            resume()
        }
    }

    // override in subclasses that have more complex signal chains
    // see AKDynamicPlayer
    internal func connectNodes() {
        guard let processingFormat = processingFormat else {
            AKLog("Error: the audioFile processingFormat is nil, so nothing can be connected.",
                  log: .fileHandling,
                  type: .error)
            return
        }

        var playerOutput: AVAudioNode = playerNode

        // if there is a mixer that was creating, insert it in line
        // this is used only for dynamic sample rate conversion to
        // AKSettings.audioFormat if needed
        if let mixerNode = mixerNode {
            AKManager.connect(playerNode, to: mixerNode, format: processingFormat)
            playerOutput = mixerNode
        }

        // now set the ongoing format to AKSettings
        let connectionFormat = AKSettings.audioFormat

        if let faderNode = faderNode {
            AKManager.connect(playerOutput, to: faderNode.avAudioUnitOrNode, format: connectionFormat)
        }
        bypassFader()
    }

    // MARK: - Play

    /// Play entire file right now
    override public func play() {
        play(from: startTime, to: endTime, at: nil, hostTime: nil)
    }

    /// Play using full options. Last in the convenience play chain, all play() commands will end up here
    // Placed in main class to be overriden in subclasses if needed.
    public func play(from startingTime: Double, to endingTime: Double, at audioTime: AVAudioTime?, hostTime: UInt64?) {
        let refTime = hostTime ?? mach_absolute_time()
        var audioTime = audioTime ?? AVAudioTime.now()
        isPlaying = true

        preroll(from: startingTime, to: endingTime)
        schedulePlayer(at: audioTime, hostTime: refTime)

        // prepare the fader
        if isFaded, !isBufferFaded {
            // Offline: if sample rate is mismatched from AKSettings.sampleRate,
            // then adjust the scheduling to compensate. See also AKAbstractPlayer.scheduleFader
            if renderingMode == .offline, sampleRate != AKSettings.sampleRate {
                let sampleRateRatio = sampleRate / AKSettings.sampleRate

                let sampleTime = AVAudioFramePosition(Double(audioTime.sampleTime) / sampleRateRatio)
                audioTime = AVAudioTime(hostTime: audioTime.hostTime, sampleTime: sampleTime, atRate: sampleRate)

                // AKLog("AKSettings sample rate (\(AKSettings.sampleRate) is mismatched from the player ", sampleRate)
                // AKLog("Adjusted fade out values by the ratio:", sampleRateRatio)
            }

<<<<<<< HEAD
            scheduleFader(startTime: audioTime)
=======
            faderNode?.parameterAutomation?.startPlayback(at: audioTime, offset: offsetTime)
>>>>>>> 3d034866
        }
        playerNode.play()
        pauseTime = nil
    }

    /// Stop playback and cancel any pending scheduled playback or completion events
    override public func stop() {
        stopCompletion()
    }

    // MARK: - Deinit

    /// Dispose the audio file, buffer and nodes and release resources.
    /// Only call when you are totally done with this class.
    override public func detach() {
        stop()
        super.detach() // get rid of the faderNode
        audioFile = nil
        buffer = nil
        AKManager.detach(nodes: [playerNode])

        if let mixerNode = self.mixerNode {
            AKManager.detach(nodes: [mixerNode])
            self.mixerNode = nil
        }
    }

    deinit {
        AKLog("* { AKPlayer }")
    }
}<|MERGE_RESOLUTION|>--- conflicted
+++ resolved
@@ -358,11 +358,7 @@
                 // AKLog("Adjusted fade out values by the ratio:", sampleRateRatio)
             }
 
-<<<<<<< HEAD
             scheduleFader(startTime: audioTime)
-=======
-            faderNode?.parameterAutomation?.startPlayback(at: audioTime, offset: offsetTime)
->>>>>>> 3d034866
         }
         playerNode.play()
         pauseTime = nil
