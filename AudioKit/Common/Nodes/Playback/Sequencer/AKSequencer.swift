//
//  AKSequencer.swift
//  AudioKit
//
//  Created by Jeff Cooper, revision history on Github.
//  Copyright © 2016 AudioKit. All rights reserved.
//

import Foundation
import AVFoundation

/// Basic sequencer
///
/// This  is currently in transistion from old c core audio apis, to the more
/// modern avaudiosequencer setup. However, the new system is not as advanced as the
/// old, so we will keep both and have them interact. In addition, some of the features
/// of the new AVAudioSequencer don't even work yet (midi sequencing).
/// Still, both have their strengths and weaknesses so I am keeping them both.
/// As such, there is some code hanging around while we iron it out.
///
public class AKSequencer {

    /// Music sequence
    public var sequence: MusicSequence = nil

    /// Pointer to Music Sequence
    public var sequencePointer: UnsafeMutablePointer<MusicSequence>

    /// AVAudioSequencer - on hold while technology is still unstable
    public var avSequencer = AVAudioSequencer()

    /// Array of AudioKit Music Tracks
    public var tracks = [AKMusicTrack]()

    /// Array of AVMusicTracks
    public var avTracks: [AVMusicTrack] {
        if isAVSequencer {
            return avSequencer.tracks
        } else {
            //this won't do anything if not using an AVSeq
            let tracks = [AVMusicTrack]()
            return tracks
        }
    }

    /// Music Player
    var musicPlayer: MusicPlayer = nil

    /// Loop control
    public var loopEnabled: Bool = false

    /// Are we using the AVAudioEngineSequencer?
    public var isAVSequencer: Bool = false

    /// Sequencer Initialization
    public init() {
        NewMusicSequence(&sequence)
        sequencePointer = UnsafeMutablePointer<MusicSequence>(sequence)

        //setup and attach to musicplayer
        NewMusicPlayer(&musicPlayer)
        MusicPlayerSetSequence(musicPlayer, sequence)
    }

    /// Initialize the sequence with a MIDI file
    ///
    /// - parameter filename: Location of the MIDI File
    ///
    public convenience init(filename: String) {
        self.init()
        loadMIDIFile(filename)
    }

    /// Initialize the sequence with a midi file and audioengine
    ///
    /// - Parameters:
    ///   - filename: Location of the MIDI File
    ///   - engine: reference to the AV Audio Engine
    /// - on hold while technology is still unstable
    ///
    public convenience init(filename: String, engine: AVAudioEngine) {
        self.init()
        isAVSequencer = true
        avSequencer = AVAudioSequencer(audioEngine: engine)
        loadMIDIFile(filename)
    }

    /// Initialize the sequence with an empty sequence and audioengine
    /// (on hold while technology is still unstable)
    ///
    /// - parameter engine: reference to the AV Audio Engine
    ///
    public convenience init(engine: AVAudioEngine) {
        self.init()
        isAVSequencer = true
        avSequencer = AVAudioSequencer(audioEngine: engine)
    }

    /// Load a sequence from data
    ///
    /// - parameter data: data to create sequence from
    ///
    public func sequenceFromData(data: NSData) {
        let options = AVMusicSequenceLoadOptions.SMF_PreserveTracks

        do {
            try avSequencer.loadFromData(data, options: options)
            print("should have loaded new sequence data")
        } catch {
            print("cannot load from data \(error)")
            return
        }
    }

    /// Preroll for the music player
    public func preroll() {
        MusicPlayerPreroll(musicPlayer)
    }

    /// Set loop functionality of entire sequence
    public func toggleLoop() {
        (loopEnabled ? disableLooping() : enableLooping())
    }

    /// Enable looping for all tracks - loops entire sequence
    public func enableLooping() {
        if isAVSequencer {
            for track in avSequencer.tracks {
                track.loopingEnabled = true
                track.loopRange = AVMakeBeatRange(0, self.length.value)
            }
        } else {
            setLoopInfo(length, numberOfLoops: 0)
        }
        loopEnabled = true
    }

    /// Enable looping for all tracks with specified length
    ///
    /// - parameter loopLength: Loop length in beats
    ///
    public func enableLooping(loopLength: Beat) {
        if isAVSequencer {
            for track in avSequencer.tracks {
                track.loopingEnabled = true
                track.loopRange = AVMakeBeatRange(0, self.length.value)
            }
        } else {
            setLoopInfo(loopLength, numberOfLoops: 0)
        }
        loopEnabled = true
    }

    /// Disable looping for all tracks
    public func disableLooping() {
        if isAVSequencer {
            for track in avSequencer.tracks {
                track.loopingEnabled = false
            }
        } else {
            setLoopInfo(Beat(0), numberOfLoops: 0)
        }
        loopEnabled = false
    }

    ///  Set looping duration and count for all tracks
    ///
    /// - Parameters:
    ///   - duration: Duration of the loop in beats
    ///   - numberOfLoops: The number of time to repeat
    ///
    public func setLoopInfo(duration: Beat, numberOfLoops: Int) {
        if isAVSequencer {
            //nothing yet
        } else {
            for track in tracks {
                track.setLoopInfo(duration, numberOfLoops: numberOfLoops)
            }
        }
        loopEnabled = true
    }

    /// Set length of all tracks
    ///
    /// - parameter length: Length of tracks in beats
    ///
    public func setLength(length: Beat) {
        for track in tracks {
            track.setLength(length)
        }

        let size: UInt32 = 0
        var len = length.musicTimeStamp
        var tempoTrack: MusicTrack = nil
        MusicSequenceGetTempoTrack(sequence, &tempoTrack)
        MusicTrackSetProperty(tempoTrack, kSequenceTrackProperty_TrackLength, &len, size)

        if isAVSequencer {
            for track in avSequencer.tracks {
                track.lengthInBeats = length.value
                track.loopRange = AVMakeBeatRange(0, length.value)
            }
        }
    }

    /// Length of longest track in the sequence
    public var length: Beat {

        var length: MusicTimeStamp = 0
        var tmpLength: MusicTimeStamp = 0

        for track in tracks {
            tmpLength = track.length
            if tmpLength >= length { length = tmpLength }
        }

        if isAVSequencer {
            for track in avSequencer.tracks {
                tmpLength = track.lengthInBeats
                if tmpLength >= length { length = tmpLength }
            }
        }
        return Beat(length)
    }

    /// Rate relative to the default tempo (BPM) of the track
    public var rate: Double? {
        get {
            if isAVSequencer {
                return Double(avSequencer.rate)
            } else {
                return nil
            }
        }
        set {
            if isAVSequencer {
                avSequencer.rate = Float(newValue!)
            }
        }
    }

    /// Set the tempo of the sequencer
    public func setTempo(bpm: Double) {
        if isAVSequencer { return }

        var newTempo = bpm
        if newTempo > 280 { newTempo = 280 } //bpm limits
        if newTempo < 10 { newTempo = 10 }

        var tempoTrack: MusicTrack = nil

        MusicSequenceGetTempoTrack(sequence, &tempoTrack)
        if isPlaying {
            var currTime: MusicTimeStamp = 0
            MusicPlayerGetTime(musicPlayer, &currTime)
            currTime = fmod(currTime, length.value)
            MusicTrackNewExtendedTempoEvent(tempoTrack, currTime, Double(newTempo))
        }
        MusicTrackClear(tempoTrack, 0, length.value)
        MusicTrackNewExtendedTempoEvent(tempoTrack, 0, Double(newTempo))
<<<<<<< HEAD

=======
        
>>>>>>> 3899ad04
    }

    /// Add a  tempo change to the score
    ///
    /// - Parameters:
    ///   - bpm: Tempo in beats per minute
    ///   - position: Point in time in beats
    ///
    public func addTempoEventAt(tempo bpm: Double, position: Beat) {
        if isAVSequencer { return }

        var newTempo = bpm
        if newTempo > 280 { newTempo = 280 } //bpm limits
        if newTempo < 10 { newTempo = 10 }

        var tempoTrack: MusicTrack = nil

        MusicSequenceGetTempoTrack(sequence, &tempoTrack)
        MusicTrackNewExtendedTempoEvent(tempoTrack, position.value, Double(newTempo))

    }
<<<<<<< HEAD

=======
    
    public var tempo: Double {
        var tempoOut: Double = 120.0
        
        var tempoTrack: MusicTrack = nil
        MusicSequenceGetTempoTrack(sequence, &tempoTrack)
        
        var iterator:MusicEventIterator = nil
        NewMusicEventIterator(tempoTrack, &iterator);
        
        var eventTime: MusicTimeStamp = 0
        var eventType: MusicEventType = kMusicEventType_ExtendedTempo
        var eventData: UnsafePointer<Void> = nil
        var eventDataSize: UInt32 = 0
        
        var hasPreviousEvent: DarwinBoolean = false
        MusicEventIteratorSeek(iterator,currentPosition.value)
        MusicEventIteratorHasPreviousEvent(iterator, &hasPreviousEvent)
        if hasPreviousEvent {
            MusicEventIteratorPreviousEvent(iterator)
            MusicEventIteratorGetEventInfo(iterator, &eventTime, &eventType, &eventData, &eventDataSize);
            if eventType == kMusicEventType_ExtendedTempo {
                let tempoEventPointer: UnsafePointer<ExtendedTempoEvent> = UnsafePointer(eventData)
                tempoOut = tempoEventPointer.memory.bpm
            }
        }

        return tempoOut
    }
    
>>>>>>> 3899ad04
    /// Convert seconds into beats
    ///
    /// - parameter seconds: time in seconds
    ///
    public func beatsForSeconds(seconds: Double) -> Beat {
        let sign = seconds > 0 ? 1.0 : -1.0
        let absoluteValueSeconds = fabs(seconds)
        var outBeats = Beat(MusicTimeStamp())
        MusicSequenceGetBeatsForSeconds(sequence, Float64(absoluteValueSeconds), &(outBeats.value))
        outBeats.value = outBeats.value * sign
        return outBeats
    }

    /// Convert beats into seconds
    ///
    /// - parameter beats: number of beats (can be fractional)
    ///
    public func secondsForBeats(beats: Beat) -> Double {
        let sign = beats.value > 0 ? 1.0 : -1.0
        let absoluteValueBeats = fabs(beats.value)
        var outSecs: Double = MusicTimeStamp()
        MusicSequenceGetSecondsForBeats(sequence, absoluteValueBeats, &outSecs)
        outSecs = outSecs * sign
        return outSecs
    }

    /// Play the sequence
    public func play() {
        if isAVSequencer {
            do {
                try avSequencer.start()
            } catch _ {
                print("could not start avSeq")
            }
        } else {
            MusicPlayerStart(musicPlayer)
        }
    }

    /// Stop the sequence
    public func stop() {
        if isAVSequencer {
            avSequencer.stop()
        } else {
            MusicPlayerStop(musicPlayer)
        }
    }

    /// Rewind the sequence
    public func rewind() {
        if isAVSequencer {
            avSequencer.currentPositionInBeats = 0
        } else {
            MusicPlayerSetTime(musicPlayer, 0)
        }
    }

    /// Set the Audio Unit output for all tracks - on hold while technology is still unstable
    public func setGlobalAVAudioUnitOutput(audioUnit: AVAudioUnit) {
        if isAVSequencer {
            for track in avSequencer.tracks {
                track.destinationAudioUnit = audioUnit
            }
        } else {
           //do nothing - doesn't apply. In the old C-api, MusicTracks could point at AUNodes, but we don't use those
        }
    }

    /// Wheter or not the sequencer is currently playing
    public var isPlaying: Bool {
        if isAVSequencer {
            return avSequencer.playing
        } else {
            var isPlayingBool: DarwinBoolean = false
            MusicPlayerIsPlaying(musicPlayer, &isPlayingBool)
            return isPlayingBool.boolValue
        }
    }

    /// Current Time
    public var currentPosition: Beat {
        if isAVSequencer {
            return Beat(avSequencer.currentPositionInBeats)
        } else {
            var currentTime = MusicTimeStamp()
            MusicPlayerGetTime(musicPlayer, &currentTime)
            return Beat(currentTime)
        }
    }

    /// Track count
    public var trackCount: Int {
        if isAVSequencer {
            return avSequencer.tracks.count
        } else {
            var count: UInt32 = 0
            MusicSequenceGetTrackCount(sequence, &count)
            return Int(count)
        }
    }

    /// Load a MIDI file
    public func loadMIDIFile(filename: String) {
        let bundle = NSBundle.mainBundle()
        let file = bundle.pathForResource(filename, ofType: "mid")
        let fileURL = NSURL.fileURLWithPath(file!)
        MusicSequenceFileLoad(sequence, fileURL, MusicSequenceFileTypeID.MIDIType, MusicSequenceLoadFlags.SMF_PreserveTracks)
        if isAVSequencer {
            do {
               try avSequencer.loadFromURL(fileURL, options: AVMusicSequenceLoadOptions.SMF_PreserveTracks)
            } catch _ {
                print("failed to load midi into avseq")
            }
        }
        initTracks()
    }

    /// Initialize all tracks
    ///
    /// Clears the AKMusicTrack array, and rebuilds it based on actual contents of music sequence
    ///
    func initTracks() {
        tracks.removeAll()

        var count: UInt32 = 0
        MusicSequenceGetTrackCount(sequence, &count)

        for i in 0 ..< count {
            var musicTrack: MusicTrack = nil
            MusicSequenceGetIndTrack(sequence, UInt32(i), &musicTrack)
            tracks.append(AKMusicTrack(musicTrack: musicTrack, name: "InitializedTrack"))
        }
    }

    /// Get a new track
    public func newTrack(name: String = "Unnamed") -> AKMusicTrack? {
        if isAVSequencer { return nil }

        var newMusicTrack: MusicTrack = nil
        MusicSequenceNewTrack(sequence, &newMusicTrack)
        var count: UInt32 = 0
        MusicSequenceGetTrackCount(sequence, &count)
        tracks.append(AKMusicTrack(musicTrack: newMusicTrack, name: name))

        //print("Calling initTracks() from newTrack")
        //initTracks()
        return tracks.last!
    }

    /// Clear some events from the track
    public func clearRange(start: Beat, duration: Beat) {
        if isAVSequencer { return }

        for track in tracks {
            track.clearRange(start, duration: duration)
        }
    }

    /// Set the music player time directly
    ///
    /// - parameter time: Music time stamp to set
    ///
    public func setTime(time: MusicTimeStamp) {
        MusicPlayerSetTime(musicPlayer, time)
    }

    /// Generate NSData from the sequence
    public func genData() -> NSData? {
        var status = noErr
        var data: Unmanaged<CFData>?
        status = MusicSequenceFileCreateData(sequence,
                                             MusicSequenceFileTypeID.MIDIType,
                                             MusicSequenceFileFlags.EraseFile,
                                             480, &data)
        if status != noErr {
            print("error creating MusicSequence Data")
            return nil
        }
        let ns: NSData = data!.takeUnretainedValue()
        data?.release()
        return ns
    }

    /// Print sequence to console
    public func debug() {
        if isAVSequencer {
            print("No debug information available for AVAudioEngine's sequencer.")
        } else {
            CAShow(sequencePointer)
        }
    }
<<<<<<< HEAD

    /// Calculates beats in to a file based on it samples, sample rate, and tempo
    ///
    /// - Parameters:
    ///   - samples:    Number of samples in
    ///   - sampleRate: Sample frequency
    ///   - tempo:      Tempo, in beats per minute
    ///
    public static func beatsFromSamples(samples: Int, sampleRate: Int, tempo: Double) -> Beat {
        let timeInSecs = Double(samples) / Double(sampleRate)
        let beatsPerSec = tempo / 60.0
        let beatLengthInSecs = Double(1.0 / beatsPerSec)
        return Beat(timeInSecs / beatLengthInSecs)
    }
=======
    
>>>>>>> 3899ad04
}<|MERGE_RESOLUTION|>--- conflicted
+++ resolved
@@ -258,11 +258,6 @@
         }
         MusicTrackClear(tempoTrack, 0, length.value)
         MusicTrackNewExtendedTempoEvent(tempoTrack, 0, Double(newTempo))
-<<<<<<< HEAD
-
-=======
-        
->>>>>>> 3899ad04
     }
 
     /// Add a  tempo change to the score
@@ -284,9 +279,6 @@
         MusicTrackNewExtendedTempoEvent(tempoTrack, position.value, Double(newTempo))
 
     }
-<<<<<<< HEAD
-
-=======
     
     public var tempo: Double {
         var tempoOut: Double = 120.0
@@ -317,7 +309,6 @@
         return tempoOut
     }
     
->>>>>>> 3899ad04
     /// Convert seconds into beats
     ///
     /// - parameter seconds: time in seconds
@@ -509,7 +500,6 @@
             CAShow(sequencePointer)
         }
     }
-<<<<<<< HEAD
 
     /// Calculates beats in to a file based on it samples, sample rate, and tempo
     ///
@@ -524,7 +514,4 @@
         let beatLengthInSecs = Double(1.0 / beatsPerSec)
         return Beat(timeInSecs / beatLengthInSecs)
     }
-=======
-    
->>>>>>> 3899ad04
 }