//
//  AKSampler.swift
//  AudioKit
//
//  Created by Jeff Cooper, revision history on Github.
//  Copyright © 2016 AudioKit. All rights reserved.
//

import AVFoundation
import CoreAudio

/// Sampler audio generation.
///
/// 1) init the audio unit like this: var sampler = AKSampler()
/// 2) load a sound a file: sampler.loadWav("path/to/your/sound/file/in/app/bundle") (without wav extension)
/// 3) connect to the engine: AudioKit.output = sampler
/// 4) start the engine AudioKit.start()
///
open class AKSampler: AKNode {

    // MARK: - Properties

<<<<<<< HEAD
    public var internalAU: AUAudioUnit?
=======
    fileprivate var internalAU: AUAudioUnit?
>>>>>>> 128bbf7c

    fileprivate var token: AUParameterObserverToken?

    /// Sampler AV Audio Unit
    open var samplerUnit = AVAudioUnitSampler()
    
    /// Transposition amount in semitones, from -24 to 24, Default: 0
    open var tuning: Double {
        get {
            return Double(samplerUnit.globalTuning / 100.0)
        }
        set {
            samplerUnit.globalTuning = Float(newValue * 100.0)
        }
    }

    // MARK: - Initializers

    /// Initialize the sampler node
    override public init() {
        super.init()
        self.avAudioNode = samplerUnit
        self.internalAU = samplerUnit.auAudioUnit
        AudioKit.engine.attach(self.avAudioNode)
        //you still need to connect the output, and you must do this before starting the processing graph
    }

    /// Load a wav file
    ///
    /// - parameter file: Name of the file without an extension (assumed to be accessible from the bundle)
    ///
    open func loadWav(_ file: String) {
        guard let url = Bundle.main.url(forResource: file, withExtension: "wav") else {
                fatalError("file not found.")
        }
        do {
            try samplerUnit.loadAudioFiles(at: [url])
        } catch {
            print("Error loading wav file at the given file location.")
        }
    }

    /// Load an EXS24 sample data file
    ///
    /// - parameter file: Name of the EXS24 file without the .exs extension
    ///
    open func loadEXS24(_ file: String) {
        loadInstrument(file, type: "exs")
    }

    /// Load an AKAudioFile
    ///
    /// - parameter file: an AKAudioFile
    ///
    open func loadAudioFile(_ file: AKAudioFile) throws {
        do {
            try samplerUnit.loadAudioFiles(at: [file.url])
        } catch let error as NSError {
            print("AKSampler Error loading \"\(file.fileNamePlusExtension)\" !...")
            throw error
        }
    }

    /// Load an array of AKAudioFiles
    ///
    /// - parameter file: an array of AKAudioFile
    ///
    /// If a file name ends with a note name (ex: "violinC3.wav")
    /// The file will be set to this note
    /// Handy to set multi-sampled instruments or a drum kit...
    open func loadAudioFiles(_ files: [AKAudioFile] ) throws {

        var urls = [URL]()
        for file in files {
            urls.append(file.url)
        }
        do {
            try samplerUnit.loadAudioFiles(at: urls)
        } catch let error as NSError {
            print("AKSampler Error loading audioFiles !...")
            throw error
        }
    }

    fileprivate func loadSoundFont(_ file: String, preset: Int, type: Int) {
        guard let url = Bundle.main.url(forResource: file, withExtension: "sf2") else {
            fatalError("file not found.")
        }
        do {
            try samplerUnit.loadSoundBankInstrument(
                at: url,
                program: UInt8(preset),
                bankMSB: UInt8(type),
                bankLSB: UInt8(kAUSampler_DefaultBankLSB))
        } catch {
            print("Error loading SoundFont.")
        }
    }

    /// Load a Melodic SoundFont SF2 sample data file
    ///
    /// - Parameters:
    ///   - file: Name of the SoundFont SF2 file without the .sf2 extension
    ///   - preset: Number of the program to use
    ///
    open func loadMelodicSoundFont(_ file: String, preset: Int) {
        loadSoundFont(file, preset: preset, type: kAUSampler_DefaultMelodicBankMSB)
    }

    /// Load a Percussive SoundFont SF2 sample data file
    ///
    /// - Parameters:
    ///   - file: Name of the SoundFont SF2 file without the .sf2 extension
    ///   - preset: Number of the program to use
    ///
    open func loadPercussiveSoundFont(_ file: String, preset: Int) {
        loadSoundFont(file, preset: preset, type: kAUSampler_DefaultPercussionBankMSB)
    }


    /// Load a file path
    ///
    /// - parameter filePath: Name of the file with the extension
    ///
    open func loadPath(_ filePath: String) {
        do {
            try samplerUnit.loadInstrument(at: URL(fileURLWithPath: filePath))
        } catch {
            print("Error loading file at given file path.")
        }
    }

    internal func loadInstrument(_ file: String, type: String) {
        //print("filename is \(file)")
        guard let url = Bundle.main.url(forResource: file, withExtension: type) else {
                fatalError("file not found.")
        }
        do {
            try samplerUnit.loadInstrument(at: url)
        } catch {
            print("Error loading instrument.")
        }
    }

    /// Output Amplitude. Range: -90.0 -> +12 db, Default: 0 db
    open var amplitude: Double = 0 {
        didSet {
            samplerUnit.masterGain = Float(amplitude)
        }
    }

    /// Normalized Output Volume. Range: 0 -> 1, Default: 1
    open var volume: Double = 1 {
        didSet {
            let newGain = volume.denormalized(minimum: -90.0, maximum: 0.0, taper: 1)
            samplerUnit.masterGain = Float(newGain)
        }
    }

    /// Pan. Range: -1 -> 1, Default: 0
    open var pan: Double = 0 {
        didSet {
            samplerUnit.stereoPan = Float(100.0 * pan)
        }
    }

    // MARK: - Playback

    /// Play a MIDI Note
    ///
    /// - Parameters:
    ///   - noteNumber: MIDI Note Number to play
    ///   - velocity: MIDI Velocity
    ///   - channel: MIDI Channnel
    ///
    open func play(noteNumber: MIDINoteNumber = 60,
                                velocity: MIDIVelocity = 127,
                                channel: MIDIChannel = 0) {
        samplerUnit.startNote(UInt8(noteNumber),
                              withVelocity: UInt8(velocity),
                              onChannel: UInt8(channel))
    }

    /// Stop a MIDI Note
    ///
    /// - Parameters:
    ///   - noteNumber: MIDI Note Number to stop
    ///   - channel: MIDI Channnel
    ///
    open func stop(noteNumber: MIDINoteNumber = 60, channel: MIDIChannel = 0) {
        samplerUnit.stopNote(UInt8(noteNumber), onChannel: UInt8(channel))
    }

    static func getAUPresetXML() -> String {
        var templateStr: String
        templateStr = "<?xml version=\"1.0\" encoding=\"UTF-8\"?>\n"
        templateStr.append("<!DOCTYPE plist PUBLIC \"-//Apple//DTD PLIST 1.0//EN\" \"http://www.apple.com/DTDs/PropertyList-1.0.dtd\">\n")
        templateStr.append("<plist version=\"1.0\">\n")
        templateStr.append("    <dict>\n")
        templateStr.append("        <key>AU version</key>\n")
        templateStr.append("        <real>1</real>\n")
        templateStr.append("        <key>Instrument</key>\n")
        templateStr.append("        <dict>\n")
        templateStr.append("            <key>Layers</key>\n")
        templateStr.append("            <array>\n")
        templateStr.append("                <dict>\n")
        templateStr.append("                    <key>Amplifier</key>\n")
        templateStr.append("                    <dict>\n")
        templateStr.append("                        <key>ID</key>\n")
        templateStr.append("                        <integer>0</integer>\n")
        templateStr.append("                        <key>enabled</key>\n")
        templateStr.append("                        <true/>\n")
        templateStr.append("                    </dict>\n")
        templateStr.append("                    <key>Connections</key>\n")
        templateStr.append("                    <array>\n")
        templateStr.append("                        <dict>\n")
        templateStr.append("                            <key>ID</key>\n")
        templateStr.append("                            <integer>0</integer>\n")
        templateStr.append("                            <key>control</key>\n")
        templateStr.append("                            <integer>0</integer>\n")
        templateStr.append("                            <key>destination</key>\n")
        templateStr.append("                            <integer>816840704</integer>\n")
        templateStr.append("                            <key>enabled</key>\n")
        templateStr.append("                            <true/>\n")
        templateStr.append("                            <key>inverse</key>\n")
        templateStr.append("                            <false/>\n")
        templateStr.append("                            <key>scale</key>\n")
        templateStr.append("                            <real>12800</real>\n")
        templateStr.append("                            <key>source</key>\n")
        templateStr.append("                            <integer>300</integer>\n")
        templateStr.append("                            <key>transform</key>\n")
        templateStr.append("                            <integer>1</integer>\n")
        templateStr.append("                        </dict>\n")
        templateStr.append("                        <dict>\n")
        templateStr.append("                            <key>ID</key>\n")
        templateStr.append("                            <integer>1</integer>\n")
        templateStr.append("                            <key>control</key>\n")
        templateStr.append("                            <integer>0</integer>\n")
        templateStr.append("                            <key>destination</key>\n")
        templateStr.append("                            <integer>1343225856</integer>\n")
        templateStr.append("                            <key>enabled</key>\n")
        templateStr.append("                            <true/>\n")
        templateStr.append("                            <key>inverse</key>\n")
        templateStr.append("                            <true/>\n")
        templateStr.append("                            <key>scale</key>\n")
        templateStr.append("                            <real>-96</real>\n")
        templateStr.append("                            <key>source</key>\n")
        templateStr.append("                            <integer>301</integer>\n")
        templateStr.append("                            <key>transform</key>\n")
        templateStr.append("                            <integer>2</integer>\n")
        templateStr.append("                        </dict>\n")
        templateStr.append("                        <dict>\n")
        templateStr.append("                            <key>ID</key>\n")
        templateStr.append("                            <integer>2</integer>\n")
        templateStr.append("                            <key>control</key>\n")
        templateStr.append("                            <integer>0</integer>\n")
        templateStr.append("                            <key>destination</key>\n")
        templateStr.append("                            <integer>1343225856</integer>\n")
        templateStr.append("                            <key>enabled</key>\n")
        templateStr.append("                            <true/>\n")
        templateStr.append("                            <key>inverse</key>\n")
        templateStr.append("                            <true/>\n")
        templateStr.append("                            <key>scale</key>\n")
        templateStr.append("                            <real>-96</real>\n")
        templateStr.append("                            <key>source</key>\n")
        templateStr.append("                            <integer>7</integer>\n")
        templateStr.append("                            <key>transform</key>\n")
        templateStr.append("                            <integer>2</integer>\n")
        templateStr.append("                        </dict>\n")
        templateStr.append("                        <dict>\n")
        templateStr.append("                            <key>ID</key>\n")
        templateStr.append("                            <integer>3</integer>\n")
        templateStr.append("                            <key>control</key>\n")
        templateStr.append("                            <integer>0</integer>\n")
        templateStr.append("                            <key>destination</key>\n")
        templateStr.append("                            <integer>1343225856</integer>\n")
        templateStr.append("                            <key>enabled</key>\n")
        templateStr.append("                            <true/>\n")
        templateStr.append("                            <key>inverse</key>\n")
        templateStr.append("                            <true/>\n")
        templateStr.append("                            <key>scale</key>\n")
        templateStr.append("                            <real>-96</real>\n")
        templateStr.append("                            <key>source</key>\n")
        templateStr.append("                            <integer>11</integer>\n")
        templateStr.append("                            <key>transform</key>\n")
        templateStr.append("                            <integer>2</integer>\n")
        templateStr.append("                        </dict>\n")
        templateStr.append("                        <dict>\n")
        templateStr.append("                            <key>ID</key>\n")
        templateStr.append("                            <integer>4</integer>\n")
        templateStr.append("                            <key>control</key>\n")
        templateStr.append("                            <integer>0</integer>\n")
        templateStr.append("                            <key>destination</key>\n")
        templateStr.append("                            <integer>1344274432</integer>\n")
        templateStr.append("                            <key>enabled</key>\n")
        templateStr.append("                            <true/>\n")
        templateStr.append("                            <key>inverse</key>\n")
        templateStr.append("                            <false/>\n")
        templateStr.append("                            <key>max value</key>\n")
        templateStr.append("                            <real>0.50800001621246338</real>\n")
        templateStr.append("                            <key>min value</key>\n")
        templateStr.append("                            <real>-0.50800001621246338</real>\n")
        templateStr.append("                            <key>source</key>\n")
        templateStr.append("                            <integer>10</integer>\n")
        templateStr.append("                            <key>transform</key>\n")
        templateStr.append("                            <integer>1</integer>\n")
        templateStr.append("                        </dict>\n")
        templateStr.append("                        <dict>\n")
        templateStr.append("                            <key>ID</key>\n")
        templateStr.append("                            <integer>7</integer>\n")
        templateStr.append("                            <key>control</key>\n")
        templateStr.append("                            <integer>241</integer>\n")
        templateStr.append("                            <key>destination</key>\n")
        templateStr.append("                            <integer>816840704</integer>\n")
        templateStr.append("                            <key>enabled</key>\n")
        templateStr.append("                            <true/>\n")
        templateStr.append("                            <key>inverse</key>\n")
        templateStr.append("                            <false/>\n")
        templateStr.append("                            <key>max value</key>\n")
        templateStr.append("                            <real>12800</real>\n")
        templateStr.append("                            <key>min value</key>\n")
        templateStr.append("                            <real>-12800</real>\n")
        templateStr.append("                            <key>source</key>\n")
        templateStr.append("                            <integer>224</integer>\n")
        templateStr.append("                            <key>transform</key>\n")
        templateStr.append("                            <integer>1</integer>\n")
        templateStr.append("                        </dict>\n")
        templateStr.append("                        <dict>\n")
        templateStr.append("                            <key>ID</key>\n")
        templateStr.append("                            <integer>8</integer>\n")
        templateStr.append("                            <key>control</key>\n")
        templateStr.append("                            <integer>0</integer>\n")
        templateStr.append("                            <key>destination</key>\n")
        templateStr.append("                            <integer>816840704</integer>\n")
        templateStr.append("                            <key>enabled</key>\n")
        templateStr.append("                            <true/>\n")
        templateStr.append("                            <key>inverse</key>\n")
        templateStr.append("                            <false/>\n")
        templateStr.append("                            <key>max value</key>\n")
        templateStr.append("                            <real>100</real>\n")
        templateStr.append("                            <key>min value</key>\n")
        templateStr.append("                            <real>-100</real>\n")
        templateStr.append("                            <key>source</key>\n")
        templateStr.append("                            <integer>242</integer>\n")
        templateStr.append("                            <key>transform</key>\n")
        templateStr.append("                            <integer>1</integer>\n")
        templateStr.append("                        </dict>\n")
        templateStr.append("                        <dict>\n")
        templateStr.append("                            <key>ID</key>\n")
        templateStr.append("                            <integer>6</integer>\n")
        templateStr.append("                            <key>control</key>\n")
        templateStr.append("                            <integer>1</integer>\n")
        templateStr.append("                            <key>destination</key>\n")
        templateStr.append("                            <integer>816840704</integer>\n")
        templateStr.append("                            <key>enabled</key>\n")
        templateStr.append("                            <true/>\n")
        templateStr.append("                            <key>inverse</key>\n")
        templateStr.append("                            <false/>\n")
        templateStr.append("                            <key>max value</key>\n")
        templateStr.append("                            <real>50</real>\n")
        templateStr.append("                            <key>min value</key>\n")
        templateStr.append("                            <real>-50</real>\n")
        templateStr.append("                            <key>source</key>\n")
        templateStr.append("                            <integer>268435456</integer>\n")
        templateStr.append("                            <key>transform</key>\n")
        templateStr.append("                            <integer>1</integer>\n")
        templateStr.append("                        </dict>\n")
        templateStr.append("                        <dict>\n")
        templateStr.append("                            <key>ID</key>\n")
        templateStr.append("                            <integer>5</integer>\n")
        templateStr.append("                            <key>control</key>\n")
        templateStr.append("                            <integer>0</integer>\n")
        templateStr.append("                            <key>destination</key>\n")
        templateStr.append("                            <integer>1343225856</integer>\n")
        templateStr.append("                            <key>enabled</key>\n")
        templateStr.append("                            <true/>\n")
        templateStr.append("                            <key>inverse</key>\n")
        templateStr.append("                            <true/>\n")
        templateStr.append("                            <key>scale</key>\n")
        templateStr.append("                            <real>-96</real>\n")
        templateStr.append("                            <key>source</key>\n")
        templateStr.append("                            <integer>536870912</integer>\n")
        templateStr.append("                            <key>transform</key>\n")
        templateStr.append("                            <integer>1</integer>\n")
        templateStr.append("                        </dict>\n")
        templateStr.append("                    </array>\n")
        templateStr.append("                    <key>Envelopes</key>\n")
        templateStr.append("                    <array>\n")
        templateStr.append("                        <dict>\n")
        templateStr.append("                            <key>ID</key>\n")
        templateStr.append("                            <integer>0</integer>\n")
        templateStr.append("                            <key>Stages</key>\n")
        templateStr.append("                            <array>\n")
        templateStr.append("                                <dict>\n")
        templateStr.append("                                    <key>curve</key>\n")
        templateStr.append("                                    <integer>20</integer>\n")
        templateStr.append("                                    <key>stage</key>\n")
        templateStr.append("                                    <integer>0</integer>\n")
        templateStr.append("                                    <key>time</key>\n")
        templateStr.append("                                    <real>0.0</real>\n")
        templateStr.append("                                </dict>\n")
        templateStr.append("                                <dict>\n")
        templateStr.append("                                    <key>curve</key>\n")
        templateStr.append("                                    <integer>22</integer>\n")
        templateStr.append("                                    <key>stage</key>\n")
        templateStr.append("                                    <integer>1</integer>\n")
        templateStr.append("                                    <key>time</key>\n")
        templateStr.append("                                    <real>***ATTACK***</real>\n")
        templateStr.append("                                </dict>\n")
        templateStr.append("                                <dict>\n")
        templateStr.append("                                    <key>curve</key>\n")
        templateStr.append("                                    <integer>20</integer>\n")
        templateStr.append("                                    <key>stage</key>\n")
        templateStr.append("                                    <integer>2</integer>\n")
        templateStr.append("                                    <key>time</key>\n")
        templateStr.append("                                    <real>0.0</real>\n")
        templateStr.append("                                </dict>\n")
        templateStr.append("                                <dict>\n")
        templateStr.append("                                    <key>curve</key>\n")
        templateStr.append("                                    <integer>20</integer>\n")
        templateStr.append("                                    <key>stage</key>\n")
        templateStr.append("                                    <integer>3</integer>\n")
        templateStr.append("                                    <key>time</key>\n")
        templateStr.append("                                    <real>0.0</real>\n")
        templateStr.append("                                </dict>\n")
        templateStr.append("                                <dict>\n")
        templateStr.append("                                    <key>level</key>\n")
        templateStr.append("                                    <real>1</real>\n")
        templateStr.append("                                    <key>stage</key>\n")
        templateStr.append("                                    <integer>4</integer>\n")
        templateStr.append("                                </dict>\n")
        templateStr.append("                                <dict>\n")
        templateStr.append("                                    <key>curve</key>\n")
        templateStr.append("                                    <integer>20</integer>\n")
        templateStr.append("                                    <key>stage</key>\n")
        templateStr.append("                                    <integer>5</integer>\n")
        templateStr.append("                                    <key>time</key>\n")
        templateStr.append("                                    <real>***RELEASE***</real>\n")
        templateStr.append("                                </dict>\n")
        templateStr.append("                                <dict>\n")
        templateStr.append("                                    <key>curve</key>\n")
        templateStr.append("                                    <integer>20</integer>\n")
        templateStr.append("                                    <key>stage</key>\n")
        templateStr.append("                                    <integer>6</integer>\n")
        templateStr.append("                                    <key>time</key>\n")
        templateStr.append("                                    <real>0.004999999888241291</real>\n")
        templateStr.append("                                </dict>\n")
        templateStr.append("                            </array>\n")
        templateStr.append("                            <key>enabled</key>\n")
        templateStr.append("                            <true/>\n")
        templateStr.append("                        </dict>\n")
        templateStr.append("                    </array>\n")
        templateStr.append("                    <key>Filters</key>\n")
        templateStr.append("                    <dict>\n")
        templateStr.append("                        <key>ID</key>\n")
        templateStr.append("                        <integer>0</integer>\n")
        templateStr.append("                        <key>cutoff</key>\n")
        templateStr.append("                        <real>20000</real>\n")
        templateStr.append("                        <key>enabled</key>\n")
        templateStr.append("                        <false/>\n")
        templateStr.append("                        <key>resonance</key>\n")
        templateStr.append("                        <real>0.0</real>\n")
        templateStr.append("                        <key>type</key>\n")
        templateStr.append("                        <integer>40</integer>\n")
        templateStr.append("                    </dict>\n")
        templateStr.append("                    <key>ID</key>\n")
        templateStr.append("                    <integer>0</integer>\n")
        templateStr.append("                    <key>LFOs</key>\n")
        templateStr.append("                    <array>\n")
        templateStr.append("                        <dict>\n")
        templateStr.append("                            <key>ID</key>\n")
        templateStr.append("                            <integer>0</integer>\n")
        templateStr.append("                            <key>enabled</key>\n")
        templateStr.append("                            <true/>\n")
        templateStr.append("                        </dict>\n")
        templateStr.append("                    </array>\n")
        templateStr.append("                    <key>Oscillator</key>\n")
        templateStr.append("                    <dict>\n")
        templateStr.append("                        <key>ID</key>\n")
        templateStr.append("                        <integer>0</integer>\n")
        templateStr.append("                        <key>enabled</key>\n")
        templateStr.append("                        <true/>\n")
        templateStr.append("                    </dict>\n")
        templateStr.append("                    <key>Zones</key>\n")
        templateStr.append("                    <array>\n")
        templateStr.append("                        ***ZONEMAPPINGS***\n")
        templateStr.append("                    </array>\n")
        templateStr.append("                </dict>\n")
        templateStr.append("            </array>\n")
        templateStr.append("            <key>name</key>\n")
        templateStr.append("            <string>Default Instrument</string>\n")
        templateStr.append("        </dict>\n")
        templateStr.append("        <key>coarse tune</key>\n")
        templateStr.append("        <integer>0</integer>\n")
        templateStr.append("        <key>data</key>\n")
        templateStr.append("        <data>\n")
        templateStr.append("            AAAAAAAAAAAAAAAEAAADhAAAAAAAAAOFAAAAAAAAA4YAAAAAAAADhwAAAAA=\n")
        templateStr.append("        </data>\n")
        templateStr.append("        <key>file-references</key>\n")
        templateStr.append("        <dict>\n")
        templateStr.append("            ***SAMPLEFILES***\n")
        templateStr.append("        </dict>\n")
        templateStr.append("        <key>fine tune</key>\n")
        templateStr.append("        <real>0.0</real>\n")
        templateStr.append("        <key>gain</key>\n")
        templateStr.append("        <real>0.0</real>\n")
        templateStr.append("        <key>manufacturer</key>\n")
        templateStr.append("        <integer>1634758764</integer>\n")
        templateStr.append("        <key>name</key>\n")
        templateStr.append("        <string>***INSTNAME***</string>\n")
        templateStr.append("        <key>output</key>\n")
        templateStr.append("        <integer>0</integer>\n")
        templateStr.append("        <key>pan</key>\n")
        templateStr.append("        <real>0.0</real>\n")
        templateStr.append("        <key>subtype</key>\n")
        templateStr.append("        <integer>1935764848</integer>\n")
        templateStr.append("        <key>type</key>\n")
        templateStr.append("        <integer>1635085685</integer>\n")
        templateStr.append("        <key>version</key>\n")
        templateStr.append("        <integer>0</integer>\n")
        templateStr.append("        <key>voice count</key>\n")
        templateStr.append("        <integer>64</integer>\n")
        templateStr.append("    </dict>\n")
        templateStr.append("</plist>\n")
        return templateStr
    }
}<|MERGE_RESOLUTION|>--- conflicted
+++ resolved
@@ -19,12 +19,7 @@
 open class AKSampler: AKNode {
 
     // MARK: - Properties
-
-<<<<<<< HEAD
-    public var internalAU: AUAudioUnit?
-=======
-    fileprivate var internalAU: AUAudioUnit?
->>>>>>> 128bbf7c
+    open var internalAU: AUAudioUnit?
 
     fileprivate var token: AUParameterObserverToken?
 
