--- conflicted
+++ resolved
@@ -9,50 +9,7 @@
 
     // MARK: - Properties
 
-<<<<<<< HEAD
     public var internalAU: AKAudioUnitType?
-=======
-    @objc public var internalAU: AKAudioUnitType?
-
-    fileprivate var masterVolumeParameter: AUParameter?
-    fileprivate var pitchBendParameter: AUParameter?
-    fileprivate var vibratoDepthParameter: AUParameter?
-    fileprivate var vibratoFrequencyParameter: AUParameter?
-    fileprivate var filterCutoffParameter: AUParameter?
-    fileprivate var filterStrengthParameter: AUParameter?
-    fileprivate var filterResonanceParameter: AUParameter?
-    fileprivate var glideRateParameter: AUParameter?
-
-    fileprivate var attackDurationParameter: AUParameter?
-    fileprivate var decayDurationParameter: AUParameter?
-    fileprivate var sustainLevelParameter: AUParameter?
-    fileprivate var releaseDurationParameter: AUParameter?
-
-    fileprivate var filterAttackDurationParameter: AUParameter?
-    fileprivate var filterDecayDurationParameter: AUParameter?
-    fileprivate var filterSustainLevelParameter: AUParameter?
-    fileprivate var filterReleaseDurationParameter: AUParameter?
-
-    fileprivate var pitchAttackDurationParameter: AUParameter?
-    fileprivate var pitchDecayDurationParameter: AUParameter?
-    fileprivate var pitchSustainLevelParameter: AUParameter?
-    fileprivate var pitchReleaseDurationParameter: AUParameter?
-    fileprivate var pitchADSRSemitonesParameter: AUParameter?
-
-    fileprivate var filterEnableParameter: AUParameter?
-    fileprivate var loopThruReleaseParameter: AUParameter?
-    fileprivate var monophonicParameter: AUParameter?
-    fileprivate var legatoParameter: AUParameter?
-    fileprivate var keyTrackingParameter: AUParameter?
-    fileprivate var filterEnvelopeVelocityScalingParameter: AUParameter?
-
-    /// Ramp Duration represents the speed at which parameters are allowed to change
-    @objc open dynamic var rampDuration: Double = AKSettings.rampDuration {
-        willSet {
-            internalAU?.rampDuration = newValue
-        }
-    }
->>>>>>> 4f45f269
 
     /// Master volume (fraction)
     open var masterVolume: Double = 1.0 {
@@ -79,16 +36,10 @@
     }
 
     /// Vibrato speed (hz)
-    @objc open dynamic var vibratoFrequency: Double = 5.0 {
+    open var vibratoFrequency: Double = 5.0 {
         willSet {
             guard vibratoFrequency != newValue else { return }
-
-            if internalAU?.isSetUp == true {
-                vibratoFrequencyParameter?.value = AUValue(newValue)
-                return
-            }
-
-            internalAU?.vibratoFrequency = newValue
+            internalAU?.vibratoFrequency.value = AUValue(newValue)
         }
     }
 
@@ -284,7 +235,7 @@
     ///   - masterVolume: 0.0 - 1.0
     ///   - pitchBend: semitones, signed
     ///   - vibratoDepth: semitones, typically less than 1.0
-    ///   - vibratoFrequency: hertz
+    ///   - vibratoFrequency: LFO in Hz
     ///   - filterCutoff: relative to sample playback pitch, 1.0 = fundamental, 2.0 = 2nd harmonic etc
     ///   - filterStrength: same units as filterCutoff; amount filter EG adds to filterCutoff
     ///   - filterResonance: dB, -20.0 - 20.0
@@ -336,41 +287,9 @@
         isMonophonic: Bool = false,
         isLegato: Bool = false,
         keyTracking: Double = 1.0,
-<<<<<<< HEAD
         filterEnvelopeVelocityScaling: Double = 0.0
     ) {
         super.init(avAudioNode: AVAudioNode())
-=======
-        filterEnvelopeVelocityScaling: Double = 0.0) {
-
-        self.masterVolume = masterVolume
-        self.pitchBend = pitchBend
-        self.vibratoDepth = vibratoDepth
-        self.vibratoFrequency = vibratoFrequency
-        self.filterCutoff = filterCutoff
-        self.filterStrength = filterStrength
-        self.filterResonance = filterResonance
-        self.attackDuration = attackDuration
-        self.decayDuration = decayDuration
-        self.sustainLevel = sustainLevel
-        self.releaseDuration = releaseDuration
-        self.filterEnable = filterEnable
-        self.filterAttackDuration = filterAttackDuration
-        self.filterDecayDuration = filterDecayDuration
-        self.filterSustainLevel = filterSustainLevel
-        self.filterReleaseDuration = filterReleaseDuration
-        self.pitchAttackDuration = pitchAttackDuration
-        self.pitchDecayDuration = pitchDecayDuration
-        self.pitchSustainLevel = pitchSustainLevel
-        self.pitchReleaseDuration = pitchReleaseDuration
-        self.pitchADSRSemitones = pitchADSRSemitones
-        self.glideRate = glideRate
-        self.loopThruRelease = loopThruRelease
-        self.isMonophonic = isMonophonic
-        self.isLegato = isLegato
-        self.keyTrackingFraction = keyTracking
-        self.filterEnvelopeVelocityScaling = filterEnvelopeVelocityScaling
->>>>>>> 4f45f269
 
         AKSampler.register()
         AVAudioUnit._instantiate(with: AKSampler.ComponentDescription) { avAudioUnit in
@@ -381,6 +300,7 @@
             self.masterVolume = masterVolume
             self.pitchBend = pitchBend
             self.vibratoDepth = vibratoDepth
+            self.vibratoFrequency = vibratoFrequency
             self.filterCutoff = filterCutoff
             self.filterStrength = filterStrength
             self.filterResonance = filterResonance
@@ -407,68 +327,7 @@
         }
     }
 
-<<<<<<< HEAD
     open func loadAKAudioFile(from sampleDescriptor: AKSampleDescriptor, file: AKAudioFile) {
-=======
-        self.masterVolumeParameter = tree["masterVolume"]
-        self.pitchBendParameter = tree["pitchBend"]
-        self.vibratoDepthParameter = tree["vibratoDepth"]
-        self.vibratoFrequencyParameter = tree["vibratoFrequency"]
-        self.filterCutoffParameter = tree["filterCutoff"]
-        self.filterStrengthParameter = tree["filterStrength"]
-        self.filterResonanceParameter = tree["filterResonance"]
-        self.attackDurationParameter = tree["attackDuration"]
-        self.decayDurationParameter = tree["decayDuration"]
-        self.sustainLevelParameter = tree["sustainLevel"]
-        self.releaseDurationParameter = tree["releaseDuration"]
-        self.filterAttackDurationParameter = tree["filterAttackDuration"]
-        self.filterDecayDurationParameter = tree["filterDecayDuration"]
-        self.filterSustainLevelParameter = tree["filterSustainLevel"]
-        self.filterReleaseDurationParameter = tree["filterReleaseDuration"]
-        self.filterEnableParameter = tree["filterEnable"]
-        self.pitchAttackDurationParameter = tree["pitchAttackDuration"]
-        self.pitchDecayDurationParameter = tree["pitchDecayDuration"]
-        self.pitchSustainLevelParameter = tree["pitchSustainLevel"]
-        self.pitchReleaseDurationParameter = tree["pitchReleaseDuration"]
-        self.pitchADSRSemitonesParameter = tree["pitchADSRSemitones"]
-        self.glideRateParameter = tree["glideRate"]
-        self.loopThruReleaseParameter = tree["loopThruRelease"]
-        self.monophonicParameter = tree["monophonic"]
-        self.legatoParameter = tree["legato"]
-        self.keyTrackingParameter = tree["keyTracking"]
-        self.filterEnvelopeVelocityScalingParameter = tree["filterEnvelopeVelocityScaling"]
-
-        self.internalAU?.setParameterImmediately(.masterVolume, value: masterVolume)
-        self.internalAU?.setParameterImmediately(.pitchBend, value: pitchBend)
-        self.internalAU?.setParameterImmediately(.vibratoDepth, value: vibratoDepth)
-        self.internalAU?.setParameterImmediately(.vibratoFrequency, value: vibratoFrequency)
-        self.internalAU?.setParameterImmediately(.filterCutoff, value: filterCutoff)
-        self.internalAU?.setParameterImmediately(.filterStrength, value: filterStrength)
-        self.internalAU?.setParameterImmediately(.filterResonance, value: filterResonance)
-        self.internalAU?.setParameterImmediately(.attackDuration, value: attackDuration)
-        self.internalAU?.setParameterImmediately(.decayDuration, value: decayDuration)
-        self.internalAU?.setParameterImmediately(.sustainLevel, value: sustainLevel)
-        self.internalAU?.setParameterImmediately(.releaseDuration, value: releaseDuration)
-        self.internalAU?.setParameterImmediately(.filterAttackDuration, value: filterAttackDuration)
-        self.internalAU?.setParameterImmediately(.filterDecayDuration, value: filterDecayDuration)
-        self.internalAU?.setParameterImmediately(.filterSustainLevel, value: filterSustainLevel)
-        self.internalAU?.setParameterImmediately(.filterReleaseDuration, value: filterReleaseDuration)
-        self.internalAU?.setParameterImmediately(.filterEnable, value: filterEnable ? 1.0 : 0.0)
-        self.internalAU?.setParameterImmediately(.pitchAttackDuration, value: pitchAttackDuration)
-        self.internalAU?.setParameterImmediately(.pitchDecayDuration, value: pitchDecayDuration)
-        self.internalAU?.setParameterImmediately(.pitchSustainLevel, value: pitchSustainLevel)
-        self.internalAU?.setParameterImmediately(.pitchReleaseDuration, value: pitchReleaseDuration)
-        self.internalAU?.setParameterImmediately(.pitchADSRSemitones, value: pitchADSRSemitones)
-        self.internalAU?.setParameterImmediately(.glideRate, value: glideRate)
-        self.internalAU?.setParameterImmediately(.loopThruRelease, value: loopThruRelease ? 1.0 : 0.0)
-        self.internalAU?.setParameterImmediately(.monophonic, value: isMonophonic ? 1.0 : 0.0)
-        self.internalAU?.setParameterImmediately(.legato, value: isLegato ? 1.0 : 0.0)
-        self.internalAU?.setParameterImmediately(.keyTrackingFraction, value: keyTracking)
-        self.internalAU?.setParameterImmediately(.filterEnvelopeVelocityScaling, value: filterEnvelopeVelocityScaling)
-    }
-
-    @objc open func loadAKAudioFile(from sampleDescriptor: AKSampleDescriptor, file: AKAudioFile) {
->>>>>>> 4f45f269
         let sampleRate = Float(file.sampleRate)
         let sampleCount = Int32(file.samplesCount)
         let channelCount = Int32(file.channelCount)
