//
//  AKWaveTableDSPKernel.hpp
//  AudioKit
//
//  Created by Jeff Cooper, revision history on Github.
//  Copyright © 2018 AudioKit. All rights reserved.
//

#pragma once
#import "AKSoundpipeKernel.hpp"

enum {
    startPointAddress = 0,
    endPointAddress = 1,
    loopStartPointAddress = 2,
    loopEndPointAddress = 3,
    rateAddress = 4,
    volumeAddress = 5
};

class AKWaveTableDSPKernel : public AKSoundpipeKernel, public AKOutputBuffered {
public:
    // MARK: Member Functions

    AKWaveTableDSPKernel() {}

    void init(int channelCount, double sampleRate) override {
        AKSoundpipeKernel::init(channelCount, sampleRate);

        sp_tabread_create(&tabread1);
        sp_tabread_create(&tabread2);
        
        rateRamper.init();
        volumeRamper.init();
    }


    void destroy() {
        sp_tabread_destroy(&tabread1);
        sp_tabread_destroy(&tabread2);
        sp_ftbl_destroy(&ftbl1);
        sp_ftbl_destroy(&ftbl2);;
        AKSoundpipeKernel::destroy();
    }
    void start() {
        started = true;

        sp_tabread_init(sp, tabread1, ftbl1, 1);
        sp_tabread_init(sp, tabread2, ftbl2, 1);
        tabread1->mode = 0;
        tabread2->mode = 0;
        
        lastPosition = 0.0;
        inLoopPhase = false;
        position = startPointViaRate();
        mainPlayComplete = false;
    }

    void stop() {
        started = false;
        useTempStartPoint = false;
        useTempEndPoint = false;
    }

    void setUpTable(UInt32 size) {
        if (current_size <= 2) {
            current_size = size / 2;
            ftbl_size = size / 2;
            sp_ftbl_create(sp, &ftbl1, ftbl_size);
            sp_ftbl_create(sp, &ftbl2, ftbl_size);
        }
    }

    void loadAudioData(float *table, UInt32 size, float sampleRate, UInt32 numChannels) {
        sourceSampleRate = sampleRate;
        current_size = size / numChannels;
        for (int i = 0; i < current_size; i++) {
            ftbl1->tbl[i] = table[i];
            if (numChannels == 1){ //mono - copy chanel to both buffers
                ftbl2->tbl[i] = table[i];
            }else if (numChannels == 2){
                ftbl2->tbl[i] = table[i + current_size]; //stereo - right data comes after left data
            }
        }
        if (loadCompletionHandler != nil){
            loadCompletionHandler();
        }
    }

    void reset() {
        resetted = true;
        rateRamper.reset();
        volumeRamper.reset();
    }

    void setStartPoint(float value) {
        startPoint = value;
    }

    void setEndPoint(float value) {
        endPoint = value;
    }
    void setLoopStartPoint(float value) {
        loopStartPoint = value;
    }
    void setLoopEndPoint(float value) {
        loopEndPoint = value;
    }
    void setTempStartPoint(float value) {
        useTempStartPoint = true;
        tempStartPoint = value;
    }
    void setTempEndPoint(float value) {
        useTempEndPoint = true;
        tempEndPoint = value;
    }
    void setLoop(bool value) {
        loop = value;
    }

    void setRate(double value) {
        rate = value;
        rateRamper.setImmediate(rate);
    }

    void setVolume(float value) {
        volume = clamp(value, 0.0f, 10.0f);
        volumeRamper.setImmediate(volume);
    }

    void setParameter(AUParameterAddress address, AUValue value) {
        switch (address) {
            case rateAddress:
                rateRamper.setUIValue(clamp(value, -10.0f, 10.0f));
                break;

            case volumeAddress:
                volumeRamper.setUIValue(clamp(value, 0.0f, 10.0f));
                break;
        }
    }

    AUValue getParameter(AUParameterAddress address) {
        switch (address) {
            case rateAddress:
                return rateRamper.getUIValue();

            case volumeAddress:
                return volumeRamper.getUIValue();

            default: return 0.0f;
        }
    }

    void startRamp(AUParameterAddress address, AUValue value, AUAudioFrameCount duration) override {
        switch (address) {
            case rateAddress:
                rateRamper.startRamp(clamp(value, -10.0f, 10.0f), duration);
                break;

            case volumeAddress:
                volumeRamper.startRamp(clamp(value, 0.0f, 10.0f), duration);
                break;
        }
    }
    long loopPhase = -1;
    void process(AUAudioFrameCount frameCount, AUAudioFrameCount bufferOffset) override {

        for (int frameIndex = 0; frameIndex < frameCount; ++frameIndex) {

            int frameOffset = int(frameIndex + bufferOffset);
            
            rate = double(rateRamper.getAndStep());
            volume = double(volumeRamper.getAndStep());

            float startPointToUse = startPointViaRate();
            float endPointToUse = endPointViaRate();
            double nextPosition = position + sampleRateRatio() * rate;

            if (started){
                calculateMainPlayComplete(nextPosition);
                if (loop){
                    calculateLoopPhase(nextPosition);
                    if (inLoopPhase){
                        startPointToUse = loopStartPointViaRate();
                        endPointToUse = loopEndPointViaRate();
                        calculateShouldLoop(nextPosition);
                    }
                }
                if (!loop && calculateHasEnded(nextPosition)) {
                    stop();
                    completionHandler();
                } else {
                    lastPosition = position;
                }
            }
            
            for (int channel = 0; channel < channels; ++channel) {
                float *out = (float *)outBufferListPtr->mBuffers[channel].mData + frameOffset;
                if (started) {
                    if (channel == 0) {
                        tabread1->index = position;
                        tabread2->index = position;
                        sp_tabread_compute(sp, tabread1, NULL, out);
                        position += sampleStep();
                    } else {
                        sp_tabread_compute(sp, tabread2, NULL, out);
                    }
                    *out *= volume;
                } else {
                    *out = 0;
                }
            }
        }
    }
    
    float startPointViaRate(){
        if (rate == 0) {return 0;}
        if (useTempStartPoint){
            float currentEndPoint = endPoint;
            if (useTempEndPoint) {
                currentEndPoint = tempEndPoint;
            }
            return (rate > 0 ? tempStartPoint : currentEndPoint);
        }
        return (rate > 0 ? startPoint : endPoint);
    }
    float endPointViaRate(){
        if (rate == 0) {return 0;}
        if (useTempEndPoint){
            return (rate > 0 ? tempEndPoint : tempStartPoint);
        }
        return (rate > 0 ? endPoint : startPoint);
    }
    float loopStartPointViaRate(){
        if (rate == 0) {return 0;}
        return (rate > 0 ? loopStartPoint : loopEndPoint);
    }
    float loopEndPointViaRate(){
        if (rate == 0) {return 0;}
        return (rate > 0 ? loopEndPoint : loopStartPoint);
    }
    double sampleStep(){
        int reverseMultiplier = 1;
        if (inLoopPhase && loopReversed()){
            reverseMultiplier = -1;
        }
        if (!inLoopPhase && startEndReversed()){
            reverseMultiplier = -1;
        }
        return sampleRateRatio() * abs(rate) * reverseMultiplier;
    }
    double sampleRateRatio(){
        return sourceSampleRate / AKSettings.sampleRate;
    }
    // MARK: Member Variables
    
    bool loopReversed(){
        if (loopEndPoint < loopStartPoint && rate > 0){
            return true;
        }
        if (loopEndPoint < loopStartPoint && rate < 0){
            return false;
        }
        if (loopEndPoint > loopStartPoint && rate < 0){
            return true;
        }
        if (loopEndPoint > loopStartPoint && rate > 0){
            return false;
        }
        return (loopEndPoint < loopStartPoint ? true : false);
    }
    bool startEndReversed(){
        return (endPointViaRate() < startPointViaRate() ? true : false);
    }
    
    void calculateMainPlayComplete(double nextPosition){
        if (nextPosition > endPointViaRate() && !startEndReversed()){
            mainPlayComplete = true;
        }else if (nextPosition < endPointViaRate() && startEndReversed()){
            mainPlayComplete = true;
        }
    }
    bool calculateHasEnded(double nextPosition){
        if ((nextPosition > endPointViaRate() && !startEndReversed()) || (nextPosition < endPointViaRate() && startEndReversed())){
            return true;
        }
        return false;
    }
    void calculateLoopPhase(double nextPosition){
        if (!inLoopPhase && mainPlayComplete){
            if (nextPosition > endPointViaRate() && !startEndReversed()){
                inLoopPhase = true;
                position = loopStartPointViaRate();
            }else if (nextPosition < endPointViaRate() && startEndReversed()){
                inLoopPhase = true;
                position = loopStartPointViaRate();
            }
        }
    }
    void calculateShouldLoop(double nextPosition){
        if (mainPlayComplete){
            if (nextPosition > loopEndPointViaRate() && !loopReversed()){
                doLoopActions();
            }else if (nextPosition < loopEndPointViaRate() && loopReversed()){
                doLoopActions();
            }
        }
    }
    void doLoopActions(){
        position = loopStartPointViaRate();
        if (loopCallback != NULL){
            loopCallback();
        }
    }
private:

    sp_tabread *tabread1;
    sp_tabread *tabread2;
    sp_ftbl *ftbl1;
    sp_ftbl *ftbl2;

    float startPoint = 0;
    float endPoint = 1;
    float tempStartPoint = 0;
    float tempEndPoint = 1;
    bool useTempStartPoint = false;
    bool useTempEndPoint = false;
    float loopStartPoint = 0;
    float loopEndPoint = 1;
    float volume = 1;
    float lastPosition = 0.0;
    bool loop = false;
    bool mainPlayComplete = false;  //has the sample played through once without looping
    bool inLoopPhase = false;       //has the main play completed and now we are in loop phase
    float sourceSampleRate = 0.0;

public:
    bool started = false;
    bool resetted = false;
    ParameterRamper rateRamper = 1;
    ParameterRamper volumeRamper = 1;
    AKCCallback completionHandler = nullptr;
    AKCCallback loadCompletionHandler = nullptr;
    AKCCallback loopCallback = nullptr;
    UInt32 ftbl_size = 2;
    UInt32 current_size = 2;
    double position = 0.0;
<<<<<<< HEAD
    double rate = 1;
};

=======
    float rate = 1;
};
>>>>>>> a9fb74c3
<|MERGE_RESOLUTION|>--- conflicted
+++ resolved
@@ -346,11 +346,5 @@
     UInt32 ftbl_size = 2;
     UInt32 current_size = 2;
     double position = 0.0;
-<<<<<<< HEAD
     double rate = 1;
-};
-
-=======
-    float rate = 1;
-};
->>>>>>> a9fb74c3
+};