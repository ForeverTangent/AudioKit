// Copyright AudioKit. All Rights Reserved. Revision History at http://github.com/AudioKit/AudioKit/

/// Stereo Fader. Similar to AKBooster but with the addition of
/// Automation support.
open class AKFader: AKNode, AKToggleable, AKComponent, AKInput, AKAutomatable {
    public typealias AKAudioUnitType = AKFaderAudioUnit
    /// Four letter unique description of the node
    public static let ComponentDescription = AudioComponentDescription(effect: "fder")

    // MARK: - Properties

    public private(set) var internalAU: AKAudioUnitType?

<<<<<<< HEAD
    public private(set) var parameterAutomation: AKParameterAutomation?

    /// Amplification Factor
    open var gain: Double = 1 {
=======
    private var _parameterAutomation: AKParameterAutomation?
    public var parameterAutomation: AKParameterAutomation? {
        return self._parameterAutomation
    }

    fileprivate var leftGainParameter: AUParameter?
    fileprivate var rightGainParameter: AUParameter?
    fileprivate var taperParameter: AUParameter?
    fileprivate var skewParameter: AUParameter?
    fileprivate var offsetParameter: AUParameter?
    fileprivate var flipStereoParameter: AUParameter?
    fileprivate var mixToMonoParameter: AUParameter?

    /// Amplification Factor, from 0 ... 2
    @objc open dynamic var gain: Double = 1 {
>>>>>>> 1959d76e
        willSet {
            leftGain = gain
            rightGain = gain
        }
    }

    /// Left Channel Amplification Factor
    open var leftGain: Double = 1 {
        willSet {
            let clampedValue = (0.0 ... 2.0).clamp(newValue)
            guard leftGain != clampedValue else { return }
            internalAU?.leftGain.value = AUValue(clampedValue)
        }
    }

    /// Right Channel Amplification Factor
    open var rightGain: Double = 1 {
        willSet {
            let clampedValue = (0.0 ... 2.0).clamp(newValue)
            guard rightGain != clampedValue else { return }
            internalAU?.rightGain.value = AUValue(clampedValue)
        }
    }

    /// Amplification Factor in db
    open var dB: Double {
        set { gain = pow(10.0, newValue / 20.0) }
        get { return 20.0 * log10(gain) }
    }

    /// Taper is a positive number where 1=Linear and the 0->1 and 1 and up represent curves on each side of linearity
    open var taper: Double = 1 {
        willSet {
            let clampedValue = (0.0 ... 10.0).clamp(newValue)
            guard taper != clampedValue else { return }
            internalAU?.taper.value = AUValue(clampedValue)
        }
    }

    /// Skew ranges from zero to one where zero is easing In and 1 is easing Out. default 0.
    open var skew: Double = 0 {
        willSet {
            let clampedValue = (0.0 ... 1.0).clamp(newValue)
            guard skew != clampedValue else { return }
            internalAU?.skew.value = AUValue(clampedValue)
        }
    }

    /// Offset allows you to start a ramp somewhere in the middle of it. default 0.
    open var offset: Double = 0 {
        willSet {
            let clampedValue = (0.0 ... 1000000000.0).clamp(newValue)
            guard offset != clampedValue else { return }
            internalAU?.offset.value = AUValue(clampedValue)
        }
    }

    /// Flip left and right signal
    @objc open dynamic var flipStereo: Bool = false {
        willSet {
            if internalAU?.isSetUp == true {
                flipStereoParameter?.value = AUValue(newValue ? 1.0 : 0.0)
                return
            }
            internalAU?.setParameterImmediately(.flipStereo, value: newValue ? 1.0 : 0.0)
        }
    }

    /// Make the output on left and right both be the same combination of incoming left and mixed equally
    @objc open dynamic var mixToMono: Bool = false {
        willSet {
            if internalAU?.isSetUp == true {
                mixToMonoParameter?.value = AUValue(newValue ? 1.0 : 0.0)
                return
            }
            internalAU?.setParameterImmediately(.mixToMono, value: newValue ? 1.0 : 0.0)
        }
    }

    /// Tells whether the node is processing (ie. started, playing, or active)
    open var isStarted: Bool {
        return self.internalAU?.isStarted ?? false
    }

    // MARK: - Initialization

    /// Initialize this fader node
    ///
    /// - Parameters:
    ///   - input: AKNode whose output will be amplified
    ///   - gain: Amplification factor (Default: 1, Minimum: 0)
    ///
    public init(_ input: AKNode? = nil,
                      gain: Double = 1,
                      taper: Double = 1,
                      skew: Double = 0,
                      offset: Double = 0
    ) {
        super.init()

        _Self.register()
        AVAudioUnit._instantiate(with: _Self.ComponentDescription) { avAudioUnit in
            self.avAudioUnit = avAudioUnit
            self.avAudioNode = avAudioUnit
            self.internalAU = avAudioUnit.auAudioUnit as? AKAudioUnitType
            input?.connect(to: self)
            
            self.leftGain = gain
            self.rightGain = gain
            self.taper = taper
            self.skew = skew
            self.offset = offset
            
            if let internalAU = self.internalAU {
                self.parameterAutomation = AKParameterAutomation(internalAU, avAudioUnit: avAudioUnit)
            }
<<<<<<< HEAD
=======
            strongSelf.avAudioUnit = avAudioUnit
            strongSelf.avAudioNode = avAudioUnit
            strongSelf.internalAU = avAudioUnit.auAudioUnit as? AKAudioUnitType
            input?.connect(to: strongSelf)
        }

        guard let tree = internalAU?.parameterTree else {
            AKLog("Parameter Tree Failed")
            return
        }
        self.leftGainParameter = tree["leftGain"]
        self.rightGainParameter = tree["rightGain"]
        self.taperParameter = tree["taper"]
        self.skewParameter = tree["skew"]
        self.offsetParameter = tree["offset"]
        self.flipStereoParameter = tree["flipStereo"]
        self.mixToMonoParameter = tree["mixToMono"]

        self.internalAU?.setParameterImmediately(.leftGain, value: gain)
        self.internalAU?.setParameterImmediately(.rightGain, value: gain)
        self.internalAU?.setParameterImmediately(.taper, value: taper)
        self.internalAU?.setParameterImmediately(.skew, value: skew)
        self.internalAU?.setParameterImmediately(.offset, value: offset)
        self.internalAU?.setParameterImmediately(.flipStereo, value: flipStereo ? 1.0 : 0.0)
        self.internalAU?.setParameterImmediately(.mixToMono, value: mixToMono ? 1.0 : 0.0)

        if let internalAU = internalAU, let avAudioUnit = avAudioUnit {
            self._parameterAutomation = AKParameterAutomation(internalAU, avAudioUnit: avAudioUnit)
>>>>>>> 1959d76e
        }
    }

    open override func detach() {
        super.detach()
<<<<<<< HEAD
        parameterAutomation = nil
=======
        self._parameterAutomation = nil
    }

    @objc deinit {
        AKLog("* { AKFader }")
>>>>>>> 1959d76e
    }

    // MARK: - Control

    /// Function to start, play, or activate the node, all do the same thing
<<<<<<< HEAD
    open func start() {
        internalAU?.shouldBypassEffect = false
        internalAU?.start()
    }

    /// Function to stop or bypass the node, both are equivalent
    open func stop() {
        internalAU?.shouldBypassEffect = true
        internalAU?.stop()
=======
    @objc open func start() {
        self.internalAU?.shouldBypassEffect = false
        // self.internalAU?.start() // shouldn't be necessary now
    }

    /// Function to stop or bypass the node, both are equivalent
    @objc open func stop() {
        self.internalAU?.shouldBypassEffect = true
        // self.internalAU?.stop() // shouldn't be necessary now
>>>>>>> 1959d76e
    }

    // MARK: - AKAutomatable

    public func startAutomation(at audioTime: AVAudioTime?, duration: AVAudioTime?) {
        parameterAutomation?.start(at: audioTime, duration: duration)
    }

    public func stopAutomation() {
        parameterAutomation?.stop()
    }

    /// Convenience function for adding a pair of points for both left and right addresses
    public func addAutomationPoint(value: Double,
                                   at sampleTime: AUEventSampleTime,
                                   anchorTime: AUEventSampleTime,
                                   rampDuration: AUAudioFrameCount = 0,
                                   taper taperValue: Double? = nil,
                                   skew skewValue: Double? = nil,
                                   offset offsetValue: AUAudioFrameCount? = nil) {
        guard let leftAddress = internalAU?.leftGain.address,
            let rightAddress = internalAU?.rightGain.address else {
            AKLog("Param addresses aren't valid")
            return
        }

        // if a taper value is passed in, also add a point with its address to trigger at the same time
        if let taperValue = taperValue, let taperAddress = internalAU?.taper.address {
            parameterAutomation?.addPoint(taperAddress,
                                          value: AUValue(taperValue),
                                          sampleTime: sampleTime,
                                          anchorTime: anchorTime,
                                          rampDuration: rampDuration)
        }
        // if a skew value is passed in, also add a point with its address to trigger at the same time
        if let skewValue = skewValue, let skewAddress = internalAU?.skew.address {
            parameterAutomation?.addPoint(skewAddress,
                                          value: AUValue(skewValue),
                                          sampleTime: sampleTime,
                                          anchorTime: anchorTime,
                                          rampDuration: rampDuration)
        }

        // if an offset value is passed in, also add a point with its address to trigger at the same time
        if let offsetValue = offsetValue, let offsetAddress = internalAU?.offset.address {
            parameterAutomation?.addPoint(offsetAddress,
                                          value: AUValue(offsetValue),
                                          sampleTime: sampleTime,
                                          anchorTime: anchorTime,
                                          rampDuration: rampDuration)
        }

        parameterAutomation?.addPoint(leftAddress,
                                      value: AUValue(value),
                                      sampleTime: sampleTime,
                                      anchorTime: anchorTime,
                                      rampDuration: rampDuration)
        parameterAutomation?.addPoint(rightAddress,
                                      value: AUValue(value),
                                      sampleTime: sampleTime,
                                      anchorTime: anchorTime,
                                      rampDuration: rampDuration)
    }
}<|MERGE_RESOLUTION|>--- conflicted
+++ resolved
@@ -11,28 +11,10 @@
 
     public private(set) var internalAU: AKAudioUnitType?
 
-<<<<<<< HEAD
     public private(set) var parameterAutomation: AKParameterAutomation?
 
-    /// Amplification Factor
+    /// Amplification Factor, from 0 ... 2
     open var gain: Double = 1 {
-=======
-    private var _parameterAutomation: AKParameterAutomation?
-    public var parameterAutomation: AKParameterAutomation? {
-        return self._parameterAutomation
-    }
-
-    fileprivate var leftGainParameter: AUParameter?
-    fileprivate var rightGainParameter: AUParameter?
-    fileprivate var taperParameter: AUParameter?
-    fileprivate var skewParameter: AUParameter?
-    fileprivate var offsetParameter: AUParameter?
-    fileprivate var flipStereoParameter: AUParameter?
-    fileprivate var mixToMonoParameter: AUParameter?
-
-    /// Amplification Factor, from 0 ... 2
-    @objc open dynamic var gain: Double = 1 {
->>>>>>> 1959d76e
         willSet {
             leftGain = gain
             rightGain = gain
@@ -91,24 +73,18 @@
     }
 
     /// Flip left and right signal
-    @objc open dynamic var flipStereo: Bool = false {
-        willSet {
-            if internalAU?.isSetUp == true {
-                flipStereoParameter?.value = AUValue(newValue ? 1.0 : 0.0)
-                return
-            }
-            internalAU?.setParameterImmediately(.flipStereo, value: newValue ? 1.0 : 0.0)
+    open var flipStereo: Bool = false {
+        willSet {
+            guard flipStereo != newValue else { return }
+            internalAU?.flipStereo.value = newValue ? 1.0 : 0.0
         }
     }
 
     /// Make the output on left and right both be the same combination of incoming left and mixed equally
-    @objc open dynamic var mixToMono: Bool = false {
-        willSet {
-            if internalAU?.isSetUp == true {
-                mixToMonoParameter?.value = AUValue(newValue ? 1.0 : 0.0)
-                return
-            }
-            internalAU?.setParameterImmediately(.mixToMono, value: newValue ? 1.0 : 0.0)
+    open var mixToMono: Bool = false {
+        willSet {
+            guard mixToMono != newValue else { return }
+            internalAU?.mixToMono.value = newValue ? 1.0 : 0.0
         }
     }
 
@@ -149,57 +125,21 @@
             if let internalAU = self.internalAU {
                 self.parameterAutomation = AKParameterAutomation(internalAU, avAudioUnit: avAudioUnit)
             }
-<<<<<<< HEAD
-=======
-            strongSelf.avAudioUnit = avAudioUnit
-            strongSelf.avAudioNode = avAudioUnit
-            strongSelf.internalAU = avAudioUnit.auAudioUnit as? AKAudioUnitType
-            input?.connect(to: strongSelf)
-        }
-
-        guard let tree = internalAU?.parameterTree else {
-            AKLog("Parameter Tree Failed")
-            return
-        }
-        self.leftGainParameter = tree["leftGain"]
-        self.rightGainParameter = tree["rightGain"]
-        self.taperParameter = tree["taper"]
-        self.skewParameter = tree["skew"]
-        self.offsetParameter = tree["offset"]
-        self.flipStereoParameter = tree["flipStereo"]
-        self.mixToMonoParameter = tree["mixToMono"]
-
-        self.internalAU?.setParameterImmediately(.leftGain, value: gain)
-        self.internalAU?.setParameterImmediately(.rightGain, value: gain)
-        self.internalAU?.setParameterImmediately(.taper, value: taper)
-        self.internalAU?.setParameterImmediately(.skew, value: skew)
-        self.internalAU?.setParameterImmediately(.offset, value: offset)
-        self.internalAU?.setParameterImmediately(.flipStereo, value: flipStereo ? 1.0 : 0.0)
-        self.internalAU?.setParameterImmediately(.mixToMono, value: mixToMono ? 1.0 : 0.0)
-
-        if let internalAU = internalAU, let avAudioUnit = avAudioUnit {
-            self._parameterAutomation = AKParameterAutomation(internalAU, avAudioUnit: avAudioUnit)
->>>>>>> 1959d76e
-        }
-    }
-
+        }
+    }
+
+    deinit {
+        AKLog("* { AKFader }")
+    }
+    
     open override func detach() {
         super.detach()
-<<<<<<< HEAD
         parameterAutomation = nil
-=======
-        self._parameterAutomation = nil
-    }
-
-    @objc deinit {
-        AKLog("* { AKFader }")
->>>>>>> 1959d76e
     }
 
     // MARK: - Control
 
     /// Function to start, play, or activate the node, all do the same thing
-<<<<<<< HEAD
     open func start() {
         internalAU?.shouldBypassEffect = false
         internalAU?.start()
@@ -209,17 +149,6 @@
     open func stop() {
         internalAU?.shouldBypassEffect = true
         internalAU?.stop()
-=======
-    @objc open func start() {
-        self.internalAU?.shouldBypassEffect = false
-        // self.internalAU?.start() // shouldn't be necessary now
-    }
-
-    /// Function to stop or bypass the node, both are equivalent
-    @objc open func stop() {
-        self.internalAU?.shouldBypassEffect = true
-        // self.internalAU?.stop() // shouldn't be necessary now
->>>>>>> 1959d76e
     }
 
     // MARK: - AKAutomatable
