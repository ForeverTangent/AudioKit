//
//  AKClarinetDSP.hpp
//  AudioKit
//
//  Created by Aurelius Prochazka, revision history on Github.
//  Copyright © 2018 AudioKit. All rights reserved.
//

#pragma once

#import <AVFoundation/AVFoundation.h>

typedef NS_ENUM(AUParameterAddress, AKClarinetParameter) {
    AKClarinetParameterFrequency,
    AKClarinetParameterAmplitude,
    AKClarinetParameterRampTime
};

#import "AKLinearParameterRamp.hpp"  // have to put this here to get it included in umbrella header

#ifndef __cplusplus

void* createClarinetDSP(int nChannels, double sampleRate);

#else

class AKClarinetDSP : public AKDSPBase {
private:
<<<<<<< HEAD
    struct _AKClarinetDSPInternal;
    std::unique_ptr<_AKClarinetDSPInternal> _private;
=======
    struct _Internal;
    std::unique_ptr<_Internal> _private;
>>>>>>> 04cd4651

public:

    AKClarinetDSP();
    
    ~AKClarinetDSP();

    /** Uses the ParameterAddress as a key */
    void setParameter(AUParameterAddress address, float value, bool immediate) override;

    /** Uses the ParameterAddress as a key */
    float getParameter(AUParameterAddress address) override;

    void init(int _channels, double _sampleRate) override;

    void trigger() override;

    void triggerFrequencyAmplitude(AUValue freq, AUValue amp) override;

    void destroy();

    void process(AUAudioFrameCount frameCount, AUAudioFrameCount bufferOffset) override;
};

#endif
<|MERGE_RESOLUTION|>--- conflicted
+++ resolved
@@ -26,13 +26,8 @@
 
 class AKClarinetDSP : public AKDSPBase {
 private:
-<<<<<<< HEAD
-    struct _AKClarinetDSPInternal;
-    std::unique_ptr<_AKClarinetDSPInternal> _private;
-=======
     struct _Internal;
     std::unique_ptr<_Internal> _private;
->>>>>>> 04cd4651
 
 public:
 
