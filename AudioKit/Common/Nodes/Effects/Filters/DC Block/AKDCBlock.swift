--- conflicted
+++ resolved
@@ -44,15 +44,6 @@
             strongSelf.internalAU = avAudioUnit.auAudioUnit as? AKAudioUnitType
             input?.connect(to: strongSelf)
         }
-<<<<<<< HEAD
-
-        guard let tree = internalAU?.parameterTree else {
-            AKLog("Parameter Tree Failed")
-            return
-        }
-
-=======
->>>>>>> 9c4f9f6f
     }
 
     // MARK: - Control
