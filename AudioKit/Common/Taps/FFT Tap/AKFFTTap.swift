--- conflicted
+++ resolved
@@ -27,11 +27,7 @@
         input.avAudioUnitOrNode.installTap(
             onBus: 0,
             bufferSize: bufferSize,
-<<<<<<< HEAD
-            format: AKManager.format) { [weak self] (buffer, _) -> Void in
-=======
             format: AKSettings.audioFormat) { [weak self] (buffer, _) -> Void in
->>>>>>> 55e94f24
                 guard let strongSelf = self else {
                     AKLog("Unable to create strong reference to self")
                     return
