//
//  AKPropertySlider.swift
//  AudioKit for macOS
//
//  Created by Aurelius Prochazka on 7/26/16.
//  Copyright © 2017 Aurelius Prochazka. All rights reserved.
//

public enum AKPropertySliderStyle {
    case roundIndicator
    case tabIndicator
    
    // Factor for calculating the corner radius of the slider based on the width of the slider indicator
    var cornerRadiusFactor: CGFloat {
        switch self {
        case .roundIndicator: return 2.0
        case .tabIndicator: return 4.0
        }
    }
}

public enum AKPropertySliderTheme {
    case light
    case dark
}

@IBDesignable public class AKPropertySlider: NSView {
    override public func acceptsFirstMouse(for theEvent: NSEvent?) -> Bool {
        return true
    }
    
    // Default side
    static var defaultSize = CGSize(width: 440.0, height: 60.0)
    
    // Width for the tab indicator
    static var tabIndicatorWidth: CGFloat = 20.0
    
    // Padding surrounding the text inside the value bubble
    static var bubblePadding: CGSize = CGSize(width: 10.0, height: 2.0)
    
    // Margin between the top of the tap and the value bubble
    static var bubbleMargin: CGFloat = 10.0
    
    // Corner radius for the value bubble
    static var bubbleCornerRadius: CGFloat = 2.0
    
    var initialValue: Double = 0
    
    /// Current value of the slider
    @IBInspectable open var value: Double = 0 {
        didSet {
            needsDisplay = true
        }
    }
    
    /// Minimum, left-most value
    @IBInspectable open var minimum: Double = 0
    
    /// Maximum, right-most value
    @IBInspectable open var maximum: Double = 1
    
    /// Text shown on the slider
    @IBInspectable open var property: String = "Property"
    
    /// Format for the number shown on the slider
    @IBInspectable open var format: String = "%0.3f"
    
    /// Background color
    @IBInspectable open var bgColor: NSColor?
    
    /// Slider border color
    @IBInspectable open var sliderBorderColor: NSColor?
    
    /// Indicator border color
    @IBInspectable open var indicatorBorderColor: NSColor?
    
    /// Slider overlay color
    @IBInspectable open var color: NSColor = .red
    
    /// Text color
    @IBInspectable open var textColor: NSColor?
    
    /// Font size
    @IBInspectable open var fontSize: CGFloat = 20
    
    /// Bubble font size
    @IBInspectable open var bubbleFontSize: CGFloat = 12
    
    // Slider style
    @IBInspectable open var sliderStyle: AKPropertySliderStyle = AKPropertySliderStyle.roundIndicator
    
    // Slider theme
    @IBInspectable open var sliderTheme: AKPropertySliderTheme = AKPropertySliderTheme.dark
    
    // Border width
    @IBInspectable open var sliderBorderWidth: CGFloat = 3.0
    
    // Show value bubble
    @IBInspectable open var showsValueBubble: Bool = false
    
    // Value bubble border width
    @IBInspectable open var valueBubbleBorderWidth: CGFloat = 1.0
    
    // Current dragging state, used to show/hide the value bubble
    private var isDragging: Bool = false
    
    // Calculated height of the slider based on text size and view bounds
    private var sliderHeight: CGFloat = 0.0
    
    /// Function to call when value changes
    public var callback: ((Double) -> Void)?
    fileprivate var lastTouch = CGPoint.zero
    
    public init(property: String,
                format: String = "%0.3f",
                value: Double,
                minimum: Double = 0,
                maximum: Double = 1,
                color: NSColor = NSColor.red,
                frame: CGRect = CGRect(x: 0, y: 0, width: AKPropertySlider.defaultSize.width, height:  AKPropertySlider.defaultSize.height),
                callback: @escaping (_ x: Double) -> Void) {
        self.value = value
        self.initialValue = value
        self.minimum = minimum
        self.maximum = maximum
        self.property = property
        self.format = format
        self.color = color

        self.callback = callback
        super.init(frame: frame)
        
        self.wantsLayer = true

        needsDisplay = true
    }

    /// Initialization within Interface Builder
    required public init?(coder: NSCoder) {
        super.init(coder: coder)
        
        self.wantsLayer = true
    }
    
    public override func prepareForInterfaceBuilder() {
        super.prepareForInterfaceBuilder()
        
        self.wantsLayer = true
    }
    
    override public func mouseDown(with theEvent: NSEvent) {
        isDragging = true
        let loc = convert(theEvent.locationInWindow, from: nil)
        let sliderMargin = (indicatorWidth + sliderBorderWidth) / 2.0
        value = Double((loc.x - sliderMargin) / (bounds.width - sliderMargin * 2.0)) * (maximum - minimum) + minimum
        if value > maximum { value = maximum }
        if value < minimum { value = minimum }
        needsDisplay = true
        callback?(value)
    }
    
    override public func mouseDragged(with theEvent: NSEvent) {
<<<<<<< HEAD

=======
>>>>>>> 30f742a4
        let loc = convert(theEvent.locationInWindow, from: nil)
        let sliderMargin = (indicatorWidth + sliderBorderWidth) / 2.0
        value = Double((loc.x - sliderMargin) / (bounds.width - sliderMargin * 2.0)) * (maximum - minimum) + minimum
        if value > maximum { value = maximum }
        if value < minimum { value = minimum }
        needsDisplay = true
        callback?(value)
    }
    
    public override func mouseUp(with theEvent: NSEvent) {
        isDragging = false
        needsDisplay = true
    }
    
    public func randomize() -> Double {
        value = random(minimum, maximum)
        needsDisplay = true
        return value
    }
    
    private var indicatorWidth: CGFloat {
        switch sliderStyle {
        case .roundIndicator: return sliderHeight
        case .tabIndicator: return AKPropertySlider.tabIndicatorWidth
        }
    }
    
    open func bgColorForTheme(_ theme: AKPropertySliderTheme) -> NSColor {
        if let bgColor = bgColor { return bgColor }
        
        switch theme {
        case .light: return NSColor(white: 0.7, alpha: 1.0)
        case .dark: return NSColor(white: 0.3, alpha: 1.0)
        }
    }
    
    open func indicatorBorderColorForTheme(_ theme: AKPropertySliderTheme) -> NSColor {
        if let indicatorBorderColor = indicatorBorderColor { return indicatorBorderColor }
        
        switch theme {
        case .light: return NSColor.white
        case .dark: return NSColor(white: 0.3, alpha: 1.0)
        }
    }
    
    open func sliderBorderColorForTheme(_ theme: AKPropertySliderTheme) -> NSColor {
        if let sliderBorderColor = sliderBorderColor { return sliderBorderColor }
        
        switch theme {
        case .light: return NSColor(white: 0.9, alpha: 1.0)
        case .dark: return NSColor(white: 0.2, alpha: 1.0)
        }
    }
    
    open func textColorForTheme(_ theme: AKPropertySliderTheme) -> NSColor {
        if let textColor = textColor { return textColor }
        
        switch theme {
        case .light: return NSColor.white
        case .dark: return NSColor(white: 0.3, alpha: 1.0)
        }
    }
    /// Draw the slider
    override open func draw(_ rect: NSRect) {
        drawFlatSlider(currentValue: CGFloat(value),
                       minimum: CGFloat(minimum),
                       maximum: CGFloat(maximum),
                       propertyName: property,
                       currentValueText: String(format: format, value)
        )
    }
    
    func drawFlatSlider(currentValue: CGFloat = 0,
                        initialValue: CGFloat = 0,
                        minimum: CGFloat = 0,
                        maximum: CGFloat = 1,
                        propertyName: String = "Property Name",
                        currentValueText: String = "0.0") {
        
        
        //// General Declarations
        let context = unsafeBitCast(NSGraphicsContext.current()?.graphicsPort, to: CGContext.self)
        
        let width = self.frame.width
        let height = self.frame.height
        
        // Calculate name label height
        let themeTextColor = textColorForTheme(sliderTheme)
        
        let nameLabelRect = CGRect(x: 0, y: 0, width: width, height: height)
        let nameLabelStyle = NSMutableParagraphStyle()
        nameLabelStyle.alignment = .left
        
        let nameLabelFontAttributes = [NSFontAttributeName: NSFont.boldSystemFont(ofSize: fontSize),
                                       NSForegroundColorAttributeName: themeTextColor,
                                       NSParagraphStyleAttributeName: nameLabelStyle] as [String : Any]
        
        let nameLabelTextHeight: CGFloat = NSString(string: propertyName).boundingRect(
            with: CGSize(width: width, height: CGFloat.infinity),
            options: NSStringDrawingOptions.usesLineFragmentOrigin,
            attributes: nameLabelFontAttributes,
            context: nil).size.height
        context.saveGState()
        
        // Calculate slider height and other values based on expected label height
        let sliderTextMargin: CGFloat = 5.0
        let labelOrigin = nameLabelTextHeight + sliderTextMargin
        let sliderOrigin = sliderBorderWidth
        sliderHeight = height - labelOrigin - sliderTextMargin
        let indicatorSize = CGSize(width: indicatorWidth, height: sliderHeight)
        let sliderCornerRadius = indicatorSize.width / sliderStyle.cornerRadiusFactor
        
        
        // Draw name label
        let nameLabelInset: CGRect = nameLabelRect.insetBy(dx: sliderCornerRadius, dy: sliderOrigin * 2.0)
        context.clip(to: nameLabelInset)
        NSString(string: propertyName).draw(
            in: CGRect(x: nameLabelInset.minX,
                       y: nameLabelInset.minY + sliderHeight,
                       width: nameLabelInset.width,
                       height: nameLabelTextHeight),
            withAttributes: nameLabelFontAttributes)
        context.restoreGState()
        
        //// Variable Declarations
        let sliderMargin = (indicatorWidth + sliderBorderWidth) / 2.0
        let currentWidth: CGFloat = currentValue < minimum ? sliderMargin :
            (currentValue < maximum ? (currentValue - minimum) / (maximum - minimum) * (width - (sliderMargin * 2.0)) + sliderMargin : width - sliderMargin)
        
        //// sliderArea Drawing
        let sliderAreaRect = NSRect(x: sliderBorderWidth / 2.0, y: sliderOrigin, width: width - sliderBorderWidth, height: sliderHeight)
        let sliderAreaPath = NSBezierPath(roundedRect: sliderAreaRect, xRadius: sliderCornerRadius, yRadius: sliderCornerRadius)
        bgColorForTheme(sliderTheme).setFill()
        sliderAreaPath.fill()
        sliderAreaPath.lineWidth = sliderBorderWidth
        
        //// valueRectangle Drawing
        let valueWidth = currentWidth //  < indicatorSize.width ? indicatorSize.width : currentWidth
        let valueAreaRect = NSRect(x: sliderBorderWidth / 2.0, y: sliderOrigin + sliderBorderWidth / 2.0, width: valueWidth + indicatorSize.width / 2.0, height: sliderHeight - sliderBorderWidth)
        let valueAreaPath = NSBezierPath(roundedRect: valueAreaRect, xRadius: sliderCornerRadius, yRadius: sliderCornerRadius)
        color.withAlphaComponent(0.6).setFill()
        valueAreaPath.fill()
        
        // sliderArea Border
        sliderBorderColorForTheme(sliderTheme).setStroke()
        sliderAreaPath.stroke()
        
        // Indicator view drawing
        let indicatorRect = NSRect(x: currentWidth - indicatorSize.width / 2.0, y: sliderOrigin, width: indicatorSize.width, height: indicatorSize.height)
        let indicatorPath = NSBezierPath(roundedRect: indicatorRect, xRadius: sliderCornerRadius, yRadius: sliderCornerRadius)
        color.setFill()
        indicatorPath.fill()
        indicatorPath.lineWidth = sliderBorderWidth
        indicatorBorderColorForTheme(sliderTheme).setStroke()
        indicatorPath.stroke()
        
        //// valueLabel Drawing
        if showsValueBubble && isDragging {
            let valueLabelRect = NSRect(x: 0, y: 0, width: width, height: height)
            let valueLabelStyle = NSMutableParagraphStyle()
            valueLabelStyle.alignment = .center
            
            let valueLabelFontAttributes = [NSFontAttributeName: NSFont.boldSystemFont(ofSize: bubbleFontSize),
                                            NSForegroundColorAttributeName: themeTextColor,
                                            NSParagraphStyleAttributeName: valueLabelStyle] as [String : Any]
            
            let valueLabelInset: NSRect = valueLabelRect.insetBy(dx: 0, dy: 0)
            let valueLabelTextSize = NSString(string: currentValueText).boundingRect(
                with: CGSize(width: valueLabelInset.width, height: CGFloat.infinity),
                options: NSStringDrawingOptions.usesLineFragmentOrigin,
                attributes: valueLabelFontAttributes,
                context: nil).size
            
            let bubbleSize = CGSize(width: valueLabelTextSize.width + AKPropertySlider.bubblePadding.width, height: valueLabelTextSize.height + AKPropertySlider.bubblePadding.height)
            var bubbleOriginX = (currentWidth - bubbleSize.width / 2.0 - valueBubbleBorderWidth)
            if bubbleOriginX < 0.0 {
                bubbleOriginX = valueBubbleBorderWidth
            } else if (bubbleOriginX + bubbleSize.width) > bounds.width {
                bubbleOriginX = bounds.width - bubbleSize.width - valueBubbleBorderWidth
            }
            let bubbleRect = NSRect(x: bubbleOriginX,
                                    y: sliderHeight + valueLabelTextSize.height - AKPropertySlider.bubbleMargin + sliderOrigin,
                                    width: bubbleSize.width,
                                    height: bubbleSize.height)
            let bubblePath = NSBezierPath(roundedRect: bubbleRect, xRadius: AKPropertySlider.bubbleCornerRadius, yRadius: AKPropertySlider.bubbleCornerRadius)
            color.setFill()
            bubblePath.fill()
            bubblePath.lineWidth = valueBubbleBorderWidth
            indicatorBorderColorForTheme(sliderTheme).setStroke()
            bubblePath.stroke()
            
            context.saveGState()
            context.clip(to: valueLabelInset)
            NSString(string: currentValueText).draw(
                in: CGRect(x: bubbleOriginX + ((bubbleSize.width - valueLabelTextSize.width) / 2.0),
                           y: sliderHeight + valueLabelTextSize.height - AKPropertySlider.bubbleMargin + AKPropertySlider.bubblePadding.height/2.0 + sliderOrigin,
                           width: valueLabelTextSize.width,
                           height: valueLabelTextSize.height),
                withAttributes: valueLabelFontAttributes)
            context.restoreGState()
            
        } else if showsValueBubble == false {
            let valueLabelRect = CGRect(x: 0, y: 0, width: width, height: height)
            let valueLabelStyle = NSMutableParagraphStyle()
            valueLabelStyle.alignment = .right
            
            let valueLabelFontAttributes = [NSFontAttributeName: NSFont.boldSystemFont(ofSize: fontSize),
                                            NSForegroundColorAttributeName: themeTextColor,
                                            NSParagraphStyleAttributeName: valueLabelStyle] as [String : Any]
            
            let valueLabelInset: CGRect = valueLabelRect.insetBy(dx: sliderCornerRadius, dy: sliderOrigin * 2.0)
            let valueLabelTextHeight: CGFloat = NSString(string: currentValueText).boundingRect(
                with: CGSize(width: valueLabelInset.width, height: CGFloat.infinity),
                options: NSStringDrawingOptions.usesLineFragmentOrigin,
                attributes: valueLabelFontAttributes,
                context: nil).size.height
            context.saveGState()
            context.clip(to: valueLabelInset)
            NSString(string: currentValueText).draw(
                in: CGRect(x: valueLabelInset.minX,
                           y: valueLabelInset.minY + sliderHeight,
                           width: valueLabelInset.width,
                           height: valueLabelTextHeight),
                withAttributes: valueLabelFontAttributes)
            context.restoreGState()
        }
    }
}<|MERGE_RESOLUTION|>--- conflicted
+++ resolved
@@ -160,10 +160,6 @@
     }
     
     override public func mouseDragged(with theEvent: NSEvent) {
-<<<<<<< HEAD
-
-=======
->>>>>>> 30f742a4
         let loc = convert(theEvent.locationInWindow, from: nil)
         let sliderMargin = (indicatorWidth + sliderBorderWidth) / 2.0
         value = Double((loc.x - sliderMargin) / (bounds.width - sliderMargin * 2.0)) * (maximum - minimum) + minimum
